This package includes the Snowflake Connector for Python, which conforms to the Python DB API 2.0 specification:
https://www.python.org/dev/peps/pep-0249/

Snowflake Documentation is available at:
https://docs.snowflake.com/

Source code is also available at: https://github.com/snowflakedb/snowflake-connector-python

# Release Notes

<<<<<<< HEAD
- v3.0.4()
  - Updated the OCSP module to urlencode OCSP requests sent to OCSP Responders.

- v3.0.3(April 20, 2023)
=======
- v3.0.4(TBD)
  - Fixed a bug in which `cursor.execute()` could modify the argument statement_params dictionary object when executing a multistatement query.
  - Fixed a bug in which we cannot call `SnowflakeCursor.nextset` before fetching the result of the first query if the cursor runs an async multistatement query.
  - Bumped vendored library urllib3 to 1.26.15
  - Bumped vendored library requests to 2.29.0

>>>>>>> 72c4f15d

- v3.0.3(April 20, 2023)
  - Fixed a bug that prints error in logs for GET command on GCS.
  - Added a parameter that allows users to skip file uploads to stage if file exists on stage and contents of the file match.
  - Fixed a bug that occurred when writing a Pandas DataFrame with non-default index in `snowflake.connector.pandas_tool.write_pandas`.
  - Fixed a bug that occurred when writing a Pandas DataFrame with column names containing double quotes in `snowflake.connector.pandas_tool.write_pandas`.
  - Fixed a bug that occurred when writing a Pandas DataFrame with binary data in `snowflake.connector.pandas_tool.write_pandas`.
  - Improved type hint of `SnowflakeCursor.execute` method.
  - Fail instantly upon receiving `403: Forbidden` HTTP response for a login-request.
  - Improved GET logging to warn when downloading multiple files with the same name.

- v3.0.2(March 23, 2023)

  - Fixed a memory leak in the logging module of the Cython extension.
  - Fixed a bug where the `put` command on AWS raised `AttributeError` when uploading file composed of multiple parts.
  - Fixed a bug of incorrect type hints of `SnowflakeCursor.fetch_arrow_all` and `SnowflakeCursor.fetchall`.
  - Fixed a bug where `snowflake.connector.util_text.split_statements` swallows the final line break in the case when there are no space between lines.
  - Improved logging to mask tokens in case of errors.
  - Validate SSO URL before opening it in the browser for External browser authenticator.

- v3.0.1(February 28, 2023)

  - Improved the robustness of OCSP response caching to handle errors in cases of serialization and deserialization.
  - Updated async_executes method's doc-string.
  - Errors raised now have a query field that contains the SQL query that caused them when available.
  - Fixed a bug where MFA token caching would refuse to work until restarted instead of reauthenticating.
  - Replaced the dependency on setuptools in favor of packaging.
  - Fixed a bug where `AuthByKeyPair.handle_timeout` should pass keyword arguments instead of positional arguments when calling `AuthByKeyPair.prepare`.

- v3.0.0(January 26, 2023)

  - Fixed a bug where write_pandas did not use user-specified schema and database to create intermediate objects
  - Fixed a bug where HTTP response code of 429 were not retried
  - Fixed a bug where MFA token caching was not working
  - Bumped pyarrow dependency from >=8.0.0,<8.1.0 to >=10.0.1,<10.1.0
  - Bumped pyOpenSSL dependency from <23.0.0 to <24.0.0
  - During browser-based authentication, the SSO url is now printed before opening it in the browser
  - Increased the level of a log for when ArrowResult cannot be imported
  - Added a minimum MacOS version check when compiling C-extensions
  - Enabled `fetch_arrow_all` and `fetch_arrow_batches` to handle async query results

- v2.9.0(December 9, 2022)

  - Fixed a bug where the permission of the file downloaded via GET command is changed
  - Reworked authentication internals to allow users to plug custom key-pair authenticators
  - Multi-statement query execution is now supported through `cursor.execute` and `cursor.executemany`
    - The Snowflake parameter `MULTI_STATEMENT_COUNT` can be altered at the account, session, or statement level. An additional argument, `num_statements`, can be provided to `execute` to use this parameter at the statement level. It *must* be provided to `executemany` to submit a multi-statement query through the method. Note that bulk insert optimizations available through `executemany` are not available when submitting multi-statement queries.
      - By default the parameter is 1, meaning only a single query can be submitted at a time
      - Set to 0 to submit any number of statements in a multi-statement query
      - Set to >1 to submit the specified exact number of statements in a multi-statement query
    - Bindings are accepted in the same way for multi-statements as they are for single statement queries
    - Asynchronous multi-statement query execution is supported. Users should still use `get_results_from_sfqid` to retrieve results
    - To access the results of each query, users can call `SnowflakeCursor.nextset()` as specified in the DB 2.0 API (PEP-249), to iterate through each statements results
      - The first statement's results are accessible immediately after calling `execute` (or `get_results_from_sfqid` if asynchronous) through the existing `fetch*()` methods

- v2.8.3(November 28,2022)

  - Bumped cryptography dependency from <39.0.0 to <41.0.0
  - Fixed a bug where expired OCSP response cache caused infinite recursion during cache loading

- v2.8.2(November 18,2022)

  - Improved performance of OCSP response caching
  - During the execution of GET commands we no longer resolve target location on the local machine
  - Improved performance of regexes used for PUT/GET SQL statement detection. CVE-2022-42965

- v2.8.1(October 30,2022)

   - Bumped cryptography dependency from <37.0.0 to <39.0.0
   - Bumped pandas dependency from <1.5.0 to <1.6.0
   - Fixed a bug where write_pandas wouldn't write an empty DataFrame to Snowflake
   - When closing connection async query status checking is now parallelized
   - Fixed a bug where test logging would be enabled on Jenkins workers in non-Snowflake Jenkins machines
   - Enhanced the atomicity of write_pandas when overwrite is set to True

- v2.8.0(September 27,2022)

  - Fixed a bug where rowcount was deleted when the cursor was closed
  - Fixed a bug where extTypeName was used even when it was empty
  - Updated how telemetry entries are constructed
  - Added telemetry for imported root packages during run-time
  - Added telemetry for using write_pandas
  - Fixed missing dtypes when calling fetch_pandas_all() on empty result
  - The write_pandas function now supports providing additional arguments to be used by DataFrame.to_parquet
  - All optional parameters of write_pandas can now be provided to pd_writer and make_pd_writer to be used with DataFrame.to_sql

- v2.7.12(August 26,2022)

   - Fixed a bug where timestamps fetched as pandas.DataFrame or pyarrow.Table would overflow for the sake of unnecessary precision. In the case where an overflow cannot be prevented a clear error will be raised now.
   - Added in-file caching for OCSP response caching
   - The write_pandas function now supports transient tables through the new table_type argument which supersedes create_temp_table argument
   - Fixed a bug where calling fetch_pandas_batches incorrectly raised NotSupportedError after an async query was executed
   - Added support for OKTA Identity Engine

- v2.7.11(July 26,2022)

   - Added minimum version pin to typing_extensions

- v2.7.10(July 22,2022)

   - Release wheels are now built on manylinux2014
   - Bumped supported pyarrow version to >=8.0.0,<8.1.0
   - Updated vendored library versions requests to 2.28.1 and urllib3 to 1.26.10
   - Added in-memory cache to OCSP requests
   - Added overwrite option to write_pandas
   - Added attribute `lastrowid` to `SnowflakeCursor` in compliance with PEP249.
   - Fixed a bug where gzip compressed http requests might be garbled by an unflushed buffer
   - Added new connection diagnostics capabilities to snowflake-connector-python
   - Bumped numpy dependency from <1.23.0 to <1.24.0


- v2.7.9(June 26,2022)

   - Fixed a bug where errors raised during get_results_from_sfqid() were missing errno
   - Fixed a bug where empty results containing GEOGRAPHY type raised IndexError


- v2.7.8(May 28,2022)

   - Updated PyPi documentation link to python specific main page
   - Fixed an error message that appears when pandas optional dependency group is required but is not installed
   - Implemented the DB API 2 callproc() method
   - Fixed a bug where decryption took place before decompression when downloading files from stages
   - Fixed a bug where s3 accelerate configuration was handled incorrectly
   - Extra named arguments given executemany() are now forwarded to execute()
   - Automatically sets the application name to streamlit when streamlit is imported and application name was not explicitly set
   - Bumped pyopenssl dependency version to >=16.2.0,<23.0.0


- v2.7.7(April 30,2022)

   - Bumped supported pandas version to < 1.5.0
   - Fixed a bug where partner name (from SF_PARTNER environmental variable) was set after connection was established
   - Added a new _no_retry option to executing queries
   - Fixed a bug where extreme timestamps lost precision


- v2.7.6(March 17,2022)

   - Fixed missing python_requires tag in setup.cfg

- v2.7.5(March 17,2022)

   - Added an option for partners to inject their name through an environmental variable (SF_PARTNER)
   - Fixed a bug where we would not wait for input if a browser window couldn't be opened for SSO login
   - Deprecate support for Python 3.6
   - Exported a type definition for SnowflakeConnection
   - Fixed a bug where final Arrow table would contain duplicate index numbers when using fetch_pandas_all

- v2.7.4(February 05,2022)

   - Add Geography Types
   - Removing automated incident reporting code
   - Fixed a bug where circular reference would prevent garbage collection on some objects
   - Fixed a bug where `DatabaseError` was thrown when executing against a closed cursor instead of `InterfaceError`
   - Fixed a bug where calling `executemany` would crash if an iterator was supplied as args
   - Fixed a bug where violating `NOT NULL` constraint raised `DatabaseError` instead of `IntegrityError`

- v2.7.3(January 22,2022)

   - Fixed a bug where timezone was missing from retrieved Timestamp_TZ columns
   - Fixed a bug where a long running PUT/GET command could hit a Storage Credential Error while renewing credentials
   - Fixed a bug where py.typed was not being included in our release wheels
   - Fixed a bug where negative numbers were mangled when fetched with the connection parameter arrow_number_to_decimal
   - Improved the error message that is encountered when running GET for a non-existing file
   - Fixed rendering of our long description for PyPi
   - Fixed a bug where DUO authentication ran into errors if sms authentication was disabled for the user
   - Add the ability to auto-create a table when writing a pandas DataFrame to a Snowflake table
   - Bumped the maximum dependency version of numpy from <1.22.0 to <1.23.0

- v2.7.2(December 17,2021)

   - Added support for Python version 3.10.
   - Fixed an issue bug where _get_query_status failed if there was a network error.
   - Added the interpolate_empty_sequences connection parameter to control interpolating empty sequences into queries.
   - Fixed an issue where where BLOCKED was considered to be an error by is_an_error.
   - Added source field to Telemetry.
   - Increased the cryptography dependency version.
   - Increased the pyopenssl dependency version.
   - Fixed an issue where dbapi.Binary returned a string instead of bytes.
   - Increased the required version of numpy.
   - Increased the required version of keyring.
   - Fixed issue so that fetch functions now return a typed DataFrames and pyarrow Tables for empty results.
   - Added py.typed
   - Improved error messages for PUT/GET.
   - Added Cursor.query attribute for accessing last query.
   - Increased the required version of pyarrow.


- v2.7.1(November 19,2021)

   - Fixed a bug where uploading a streaming file with multiple parts did not work.
   - JWT tokens are now regenerated when a request is retired.
   - Updated URL escaping when uploading to AWS S3 to match how S3 escapes URLs.
   - Removed the unused s3_connection_pool_size connection parameter.
   - Blocked queries are now be considered to be still running.
   - Snowflake specific exceptions are now set using Exception arguments.
   - Fixed an issue where use_s3_regional_url was not set correctly by the connector.


- v2.7.0(October 25,2021)

   - Removing cloud sdks.snowflake-connector-python will not install them anymore. Recreate your virtualenv to get rid of unnecessary dependencies.
   - Include Standard C++ headers.
   - Update minimum dependency version pin of cryptography.
   - Fixed a bug where error number would not be added to Exception messages.
   - Fixed a bug where client_prefetch_threads parameter was not respected when pre-fetching results.
   - Update signature of SnowflakeCursor.execute's params argument.


- v2.6.2(September 27,2021)

   - Updated vendored urllib3 and requests versions.
   - Fixed a bug where GET commands would fail to download files from sub directories from stages.
   - Added a feature where where the connector will print the url it tried to open when it is unable to open it for external browser authentication.


- v2.6.1(September 16,2021)

   - Bump pandas version from <1.3 to <1.4
   - Fixing Python deprecation warnings.
   - Added more type-hints.
   - Marked HeartBeatTimer threads as daemon threads.
   - Force cast a column into integer in write_pandas to avoid a rare behavior that would lead to crashing.
   - Implement AWS signature V4 to new SDKless PUT and GET.
   - Removed a deprecated setuptools option from setup.py.
   - Fixed a bug where error logs would be printed for query executions that produce no results.
   - Fixed a bug where the temporary stage for bulk array inserts exists.


- v2.6.0(August 29,2021)

   - Internal change to the implementation of result fetching.
   - Upgraded Pyarrow version from 3.0 to 5.0.
   - Internal change to the implementation for PUT and GET. A new connection parameter use_new_put_get was added to toggle between implementations.
   - Fixed a bug where executemany did not detect the type of data it was inserting.
   - Updated the minimum Mac OSX build target from 10.13 to 10.14.


- v2.5.1(July 31,2021)

   - Fixes Python Connector bug that prevents the connector from using AWS S3 Regional URL. The driver currently overrides the regional URL information with the default S3 URL causing failure in PUT.


- v2.5.0(July 22,2021)

   - Fixed a bug in write_pandas when quote_identifiers is set to True the function would not actually quote column names.
   - Bumping idna dependency pin from <3,>=2.5 to >=2.5,<4
   - Fix describe method when running `insert into ...` commands


- v2.4.6(June 25,2021)

   - Fixed a potential memory leak.
   - Removed upper certifi version pin.
   - Updated vendored libraries , urllib(1.26.5) and requests(2.25.1).
   - Replace pointers with UniqueRefs.
   - Changed default value of client_session_keep_alive to None.
   - Added the ability to retrieve metadata/schema without executing the query (describe method).

- v2.4.5(June 15,2021)

   - Fix for incorrect JWT token invalidity when an account alias with a dash in it is used for regionless account URL.

- v2.4.4(May 30,2021)

   - Fixed a segfault issue when using DictCursor and arrow result format with out of range dates.
   - Adds new make_pd_writer helper function


- v2.4.3(April 29,2021)

   - Uses s3 regional URL in private links when a param is set.
   - New Arrow NUMBER to Decimal converter option.
   - Update pyopenssl requirement from <20.0.0,>=16.2.0 to >=16.2.0,<21.0.0.
   - Update pandas requirement from <1.2.0,>=1.0.0 to >=1.0.0,<1.3.0.
   - Update numpy requirement from <1.20.0 to <1.21.0.


- v2.4.2(April 03,2021)

   - PUT statements are now thread-safe.


- v2.4.1(March 04,2021)

   - Make connection object exit() aware of status of parameter `autocommit`


- v2.4.0(March 04,2021)

   - Added support for Python 3.9 and PyArrow 3.0.x.
   - Added support for the upcoming multipart PUT threshold keyword.
   - Added support for using the PUT command with a file-like object.
   - Added some compilation flags to ease building conda community package.
   - Removed the pytz pin because it doesn't follow semantic versioning release format.
   - Added support for optimizing batch inserts through bulk array binding.


- v2.3.10(February 01,2021)

   - Improved query ID logging and added request GUID logging.
   - For dependency checking, increased the version condition for the pyjwt package from <2.0.0 to <3.0.0.


- v2.3.9(January 27,2021)

   - The fix to add proper proxy CONNECT headers for connections made over proxies.


- v2.3.8(January 14,2021)

   - Arrow result conversion speed up.
   - Send all Python Connector exceptions to in-band or out-of-band telemetry.
   - Vendoring requests and urllib3 to contain OCSP monkey patching to our library only.
   - Declare dependency on setuptools.


- v2.3.7(December 10,2020)

   - Added support for upcoming downscoped GCS credentials.
   - Tightened the pyOpenSSL dependency pin.
   - Relaxed the boto3 dependency pin up to the next major release.
   - Relaxed the cffi dependency pin up to the next major release.
   - Added support for executing asynchronous queries.
   - Dropped support for Python 3.5.

- v2.3.6(November 16,2020)

   - Fixed a bug that was preventing the connector from working on Windows with Python 3.8.
   - Improved the string formatting in exception messages.
   - For dependency checking, increased the version condition for the cryptography package from <3.0.0 to <4.0.0.
   - For dependency checking, increased the version condition for the pandas package from <1.1 to <1.2.

- v2.3.5(November 03,2020)

   - Updated the dependency on the cryptography package from version 2.9.2 to 3.2.1.

- v2.3.4(October 26,2020)

   - Added an optional parameter to the write_pandas function to specify that identifiers should not be quoted before being sent to the server.
   - The write_pandas function now honors default and auto-increment values for columns when inserting new rows.
   - Updated the Python Connector OCSP error messages and accompanying telemetry Information.
   - Enabled the runtime pyarrow version verification to fail gracefully. Fixed a bug with AWS glue environment.
   - Upgraded the version of boto3 from 1.14.47 to 1.15.9.
   - Upgraded the version of idna from 2.9 to 2.10.

- v2.3.3(October 05,2020)

   - Simplified the configuration files by consolidating test settings.
   - In the Connection object, the execute_stream and execute_string methods now filter out empty lines from their inputs.

- v2.3.2(September 14,2020)

   - Fixed a bug where a file handler was not closed properly.
   - Fixed various documentation typos.

- v2.3.1(August 25,2020)

   - Fixed a bug where 2 constants were removed by mistake.

- v2.3.0(August 24,2020)

   - When the log level is set to DEBUG, log the OOB telemetry entries that are sent to Snowflake.
   - Fixed a bug in the PUT command where long running PUTs would fail to re-authenticate to GCP for storage.
   - Updated the minimum build target MacOS version to 10.13.

- v2.2.10(August 03,2020)

    - Improved an error message for when "pandas" optional dependency group is not installed and user tries to fetch data into a pandas DataFrame. It'll now point user to our online documentation.

- v2.2.9(July 13,2020)

    - Connection parameter validate_default_parameters now verifies known connection parameter names and types. It emits warnings for anything unexpected types or names.
    - Correct logging messages for compiled C++ code.
    - Fixed an issue in write_pandas with location determination when database, or schema name was included.
    - Bumped boto3 dependency version.
    - Fixed an issue where uploading a file with special UTF-8 characters in their names corrupted file.

- v2.2.8(June 22,2020)

    - Switched docstring style to Google from Epydoc and added automated tests to enforce the standard.
    - Fixed a memory leak in DictCursor's Arrow format code.

- v2.2.7(June 1,2020)

    - Support azure-storage-blob v12 as well as v2 (for Python 3.5.0-3.5.1) by Python Connector
    - Fixed a bug where temporary directory path was not Windows compatible in write_pandas function
    - Added out of band telemetry error reporting of unknown errors

- v2.2.6(May 11,2020)

    - Update Pyarrow version from 0.16.0 to 0.17.0 for Python connector
    - Remove more restrictive application name enforcement.
    - Missing keyring dependency will not raise an exception, only emit a debug log from now on.
    - Bumping boto3 to <1.14
    - Fix flake8 3.8.0 new issues
    - Implement Python log interceptor

- v2.2.5(April 30,2020)

    - Added more efficient way to ingest a pandas.Dataframe into Snowflake, located in snowflake.connector.pandas_tools
    - More restrictive application name enforcement and standardizing it with other Snowflake drivers
    - Added checking and warning for users when they have a wrong version of pyarrow installed

- v2.2.4(April 10,2020)

    - Emit warning only if trying to set different setting of use_openssl_only parameter

- v2.2.3(March 30,2020)

    - Secure SSO ID Token
    - Add use_openssl_only connection parameter, which disables the usage of pure Python cryptographic libraries for FIPS
    - Add manylinux1 as well as manylinux2010
    - Fix a bug where a certificate file was opened and never closed in snowflake-connector-python.
    - Fix python connector skips validating GCP URLs
    - Adds additional client driver config information to in band telemetry.

- v2.2.2(March 9,2020)

    - Fix retry with chunck_downloader.py for stability.
    - Support Python 3.8 for Linux and Mac.

- v2.2.1(February 18,2020)

    - Fix use DictCursor with execute_string #248

- v2.2.0(January 27,2020)

    - Drop Python 2.7 support
    - AWS: When OVERWRITE is false, which is set by default, the file is uploaded if no same file name exists in the stage. This used to check the content signature but it will no longer check. Azure and GCP already work this way.
    - Document Python connector dependencies on our GitHub page in addition to Snowflake docs.
    - Fix sqlalchemy and possibly python-connector warnings.
    - Fix GCP exception using the Python connector to PUT a file in a stage with auto_compress=false.
    - Bump up botocore requirements to 1.14.
    - Fix uppercaseing authenticator breaks Okta URL which may include case-sensitive elements(#257).
    - Fix wrong result bug while using fetch_pandas_all() to get fixed numbers with large scales.
    - Increase multi part upload threshold for S3 to 64MB.

- v2.1.3(January 06,2020)

    - Fix GCP Put failed after hours

- v2.1.2(December 16,2019)

    - Fix the arrow bundling issue for python connector on mac.
    - Fix the arrow dll bundle issue on windows.Add more logging.

- v2.1.1(December 12,2019)

    - Fix GZIP uncompressed content for Azure GET command.
    - Add support for GCS PUT and GET for private preview.
    - Support fetch as numpy value in arrow result format.
    - Fix NameError: name 'EmptyPyArrowIterator' is not defined for Mac.
    - Return empty dataframe for fetch_pandas_all() api if result set is empty.

- v2.1.0(December 2,2019)

    - Fix default `ssl_context` options
    - Pin more dependencies for Python Connector
    - Fix import of SnowflakeOCSPAsn1Crypto crashes Python on MacOS Catalina
    - Update the release note that 1.9.0 was removed
    - Support DictCursor for arrow result format
    - Upgrade Python's arrow lib to 0.15.1
    - Raise Exception when PUT fails to Upload Data
    - Handle year out of range correctly in arrow result format

- v2.0.4(November 13,2019)

    - Increase OCSP Cache expiry time from 24 hours to 120 hours.
    - Fix pyarrow cxx11 abi compatibility issue
    - Use new query result format parameter in python tests

- v2.0.3(November 1,2019)

    - Fix for ,Pandas fetch API did not handle the case that first chunk is empty correctly.
    - Updated with botocore, boto3 and requests packages to the latest version.
    - Pinned stable versions of Azure urllib3 packages.

- v2.0.2(October 21,2019)

    - Fix sessions remaining open even if they are disposed manually. Retry deleting session if the connection is explicitly closed.
    - Fix memory leak in the new fetch pandas API
    - Fix Auditwheel failed with python37
    - Reduce the footprint of Python Connector
    - Support asn1crypto 1.1.x
    - Ensure that the cython components are present for Conda package

- v2.0.1(October 04,2019)

    - Add asn1crypto requirement to mitigate incompatibility change

- v2.0.0(September 30,2019)

    - Release Python Connector 2.0.0 for Arrow format change.
    - Fix SF_OCSP_RESPONSE_CACHE_DIR referring to the OCSP cache response file directory and not the top level of directory.
    - Fix Malformed certificate ID key causes uncaught KeyError.
    - No retry for certificate errors.
    - Fix In-Memory OCSP Response Cache - PythonConnector
    - Move AWS_ID and AWS_SECRET_KEY to their newer versions in the Python client
    - Fix result set downloader for ijson 2.5
    - Make authenticator field case insensitive earlier
    - Update USER-AGENT to be consistent with new format
    - Update Python Driver URL Whitelist to support US Gov domain
    - Fix memory leak in python connector panda df fetch API

- v1.9.1(October 4,2019)

    - Add asn1crypto requirement to mitigate incompatibility change.

- v1.9.0(August 26,2019) **REMOVED from pypi due to dependency compatibility issues**

    - Implement converter for all arrow data types in python connector extension
    - Fix arrow error when returning empty result using python connecter
    - Fix OCSP responder hang, AttributeError: 'ReadTimeout' object has no attribute 'message'
    - Update OCSP Connection timeout.
    - Fix RevokedCertificateError OOB Telemetry events are not sent
    - Uncaught RevocationCheckError for FAIL_OPEN in create_pair_issuer_subject
    - Fix uncaught exception in generate_telemetry_data function
    - Fix connector looses context after connection drop/restore by retrying IncompleteRead error.
    - Make tzinfo class at the module level instead of inlining

- v1.8.7(August 12,2019)

    - Rewrote validateDefaultParameters to validate the database, schema and warehouse at connection time. False by default.
    - Fix OCSP Server URL problem in multithreaded env
    - Fix Azure Gov PUT and GET issue

- v1.8.6(July 29,2019)

    - Reduce retries for OCSP from Python Driver
    - Azure PUT issue: ValueError: I/O operation on closed file
    - Add client information to USER-AGENT HTTP header - PythonConnector
    - Better handling of OCSP cache download failure

- v1.8.5(July 15,2019)

    - Drop Python 3.4 support for Python Connector

- v1.8.4(July 01,2019)

    - Update Python Connector to discard invalid OCSP Responses while merging caches

- v1.8.3(June 17,2019)

    - Update Client Driver OCSP Endpoint URL for Private Link Customers
    - Ignore session gone 390111 when closing
    - Python3.4 using requests 2.21.0 needs older version of urllib3
    - Use Account Name for Global URL

- v1.8.2 (June 03,2019)

    - Pendulum datatype support

- v1.8.1 (May 20,2019)

    - Revoked OCSP Responses persists in Driver Cache + Logging Fix
    - Fixed DeprecationWarning: Using or importing the ABCs from 'collections' instead of from 'collections.abc' is deprecated

- v1.8.0 (May 10, 2019)

    - support ``numpy.bool_`` in binding type
    - Add Option to Skip Request Pooling
    - Add OCSP_MODE metric
    - Fixed PUT URI issue for Windows path
    - OCSP SoftFail

- v1.7.11 (April 22, 2019)

    - numpy timestamp with timezone support
    - qmark not binding None

- v1.7.10 (April 8, 2019)

    - Fix the incorrect custom Server URL in Python Driver for Privatelink

- v1.7.9 (March 25,2019)

    - Python Interim Solution for Custom Cache Server URL
    - Internal change for pending feature

- v1.7.8 (March 12,2019)

    - Add OCSP signing certificate validity check

- v1.7.7 (February 22,2019)

    - Skip HEAD operation when OVERWRITE=true for PUT
    - Update copyright year from 2018 to 2019 for Python

- v1.7.6 (February 08,2019)

    - Adjusted pyasn1 and pyasn1-module requirements for Python Connector
    - Added idna to setup.py. made pyasn1 optional for Python2

- v1.7.5 (January 25, 2019)

    - Incorporate "kwargs" style group of key-value pairs in connection's "execute_string" function.

- v1.7.4 (January 3, 2019)

    - Invalidate outdated OCSP response when checking cache hit
    - Made keyring use optional in Python Connector
    - Added SnowflakeNullConverter for Python Connector to skip all client side conversions
    - Honor ``CLIENT_PREFETCH_THREADS`` to download the result set.
    - Fixed the hang when region=us-west-2 is specified.
    - Added Python 3.7 tests

- v1.7.3 (December 11, 2018)

    - Improved the progress bar control for SnowSQL
    - Fixed PUT/GET progress bar for Azure

- v1.7.2 (December 4, 2018)

    - Refactored OCSP checks
    - Adjusted log level to mitigate confusions

- v1.7.1 (November 27, 2018)

    - Fixed regex pattern warning in cursor.py
    - Fixed 403 error for EU deployment
    - Fixed the epoch time to datetime object converter for Windoww

- v1.7.0 (November 13, 2018)

    - Internal change for pending feature.

- v1.6.12 (October 30, 2018)

    - Updated ``boto3`` and ``botocore`` version dependeny.
    - Catch socket.EAI_NONAME for localhost socket and raise a better error message
    - Added ``client_session_keep_alive_heartbeat_frequency`` to control heartbeat timings for ``client_session_keep_alive``.

- v1.6.11 (October 23, 2018)

    - Fixed exit_on_error=true didn't work if PUT / GET error occurs
    - Fixed a backslash followed by a quote in a literal was not taken into account.
    - Added ``request_guid`` to each HTTP request for tracing.

- v1.6.10 (September 25, 2018)

    - Added ``client_session_keep_alive`` support.
    - Fixed multiline double quote expressions PR #117 (@bensowden)
    - Fixed binding ``datetime`` for TIMESTAMP type in ``qmark`` binding mode. PR #118 (@rhlahuja)
    - Retry HTTP 405 to mitigate Nginx bug.
    - Accept consent response for id token cache. WIP.

- v1.6.9 (September 13, 2018)

    - Changed most INFO logs to DEBUG. Added INFO for key operations.
    - Fixed the URL query parser to get multiple values.

- v1.6.8 (August 30, 2018)

    - Updated ``boto3`` and ``botocore`` version dependeny.

- v1.6.7 (August 22, 2018)

    - Enforce virtual host URL for PUT and GET.
    - Added retryCount, clientStarTime for query-request for better service.

- v1.6.6 (August 9, 2018)

    - Replaced ``pycryptodome`` with ``pycryptodomex`` to avoid namespace conflict with ``PyCrypto``.
    - Fixed hang if the connection is not explicitly closed since 1.6.4.
    - Reauthenticate for externalbrowser while running a query.
    - Fixed remove_comments option for SnowSQL.

- v1.6.5 (July 13, 2018)

    - Fixed the current object cache in the connection for id token use.
    - Added no OCSP cache server use option.

- v1.6.4 (July 5, 2018)

    - Fixed div by zero for Azure PUT command.
    - Cache id token for SSO. This feature is WIP.
    - Added telemetry client and job timings by @dsouzam.

- v1.6.3 (June 14, 2018)

    - Fixed binding long value for Python 2.

- v1.6.2 (June 7, 2018)

    - Removes username restriction for OAuth. PR 86(@tjj5036)
    - Retry OpenSSL.SysError in tests
    - Updated concurrent insert test as the server improved.

- v1.6.1 (May 17, 2018)

    - Enable OCSP Dynamic Cache server for privatelink.
    - Ensure the type of ``login_timeout`` attribute is ``int``.

- v1.6.0 (May 3, 2018)

    - Enable OCSP Cache server by default.

- v1.5.8 (April 26, 2018)

    - Fixed PUT command error 'Server failed to authenticate the request. Make sure the value of Authorization header is formed correctly including the signature.' for Azure deployment.

- v1.5.7 (April 19, 2018)

    - Fixed object has no attribute errors in Python3 for Azure deployment.
    - Removed ContentEncoding=gzip from the header for PUT command. This caused COPY failure if autocompress=false.

- v1.5.6 (April 5, 2018)

    - Updated ``boto3`` and ``botocore`` version dependeny.

- v1.5.5 (March 22, 2018)

    - Fixed TypeError: list indices must be integers or slices, not str. PR/Issue 75 (@daniel-sali).
    - Updated ``cryptography`` dependency.

- v1.5.4 (March 15, 2018)

    - Tightened ``pyasn`` and ``pyasn1-modules`` version requirements
    - Added OS and OS_VERSION session info.
    - Relaxed ``pycryptodome`` version requirements. No 3.5.0 should be used.

- v1.5.3 (March 9, 2018)

    - Pulled back ``pyasn1`` for OCSP check in Python 2. Python 3 continue using ``asn1crypto`` for better performance.
    - Limit the upper bound of ``pycryptodome`` version to less than 3.5.0 for Issue 65.

- v1.5.2 (March 1, 2018)

    - Fixed failue in case HOME/USERPROFILE is not set.
    - Updated ``boto3`` and ``botocore`` version dependeny.

- v1.5.1 (February 15, 2018)

    - Prototyped oauth. Won't work without the server change.
    - Retry OCSP data parse failure
    - Fixed paramstyle=qmark binding for SQLAlchemy

- v1.5.0 (January 26, 2018)

    - Removed ``pyasn1`` and ``pyasn1-modules`` from the dependency.
    - Prototyped key pair authentication.
    - Fixed OCSP response cache expiration check.

- v1.4.17 (January 19, 2018)

    - Adjusted ``pyasn1`` and ``pyasn1-modules`` version dependency. PR 48 (@baxen)
    - Started replacing ``pyasn1`` with ``asn1crypto`` Not activated yet.

- v1.4.16 (January 16, 2018)

    - Added OCSP cache related tools.

- v1.4.15 (January 11, 2018)

    - Added OCSP cache server option.

- v1.4.14 (December 14, 2017)

    - Improved OCSP response dump util.

- v1.4.13 (November 30, 2017)

    - Updated ``boto3`` and ``botocore`` version dependeny.

- v1.4.12 (November 16, 2017)

    - Added ``qmark`` and ``numeric`` paramstyle support for server side binding.
    - Added ``timezone`` session parameter support to connections.
    - Fixed a file handler leak in OCSP checks.

- v1.4.11 (November 9, 2017)

    - Fixed Azure PUT command to use AES CBC key encryption.
    - Added retry for intermittent PyAsn1Error.

- v1.4.10 (October 26, 2017)

    - Added Azure support for PUT and GET commands.
    - Updated ``cryptography``, ``boto3`` and ``botocore`` version dependeny.

- v1.4.9 (October 10, 2017)

    - Fixed a regression caused by ``pyasn1`` upgrade.

- v1.4.8 (October 5, 2017)

    - Updated Fed/SSO parameters. The production version of Fed/SSO from Python Connector requires this version.
    - Refactored for Azure support
    - Set CLIENT_APP_ID and CLIENT_APP_VERSION in all requests
    - Support new behaviors of newer version of ``pyasn1``. Relaxed the dependency.
    - Making socket timeout same as the login time
    - Fixed the case where no error message is attached.

- v1.4.7 (September 20, 2017)

    - Refresh AWS token in PUT command if S3UploadFailedError includes the ExpiredToken error
    - Retry all of 5xx in connection

- v1.4.6 (September 14, 2017)

    - Mitigated sigint handler config failure for SQLAlchemy
    - Improved the message for invalid SSL certificate error
    - Retry forever for query to mitigate 500 errors

- v1.4.5 (August 31, 2017)

    - Fixed regression in #34 by rewriting SAML 2.0 compliant service application support.
    - Cleaned up logger by moving instance to module.

- v1.4.4 (August 24, 2017)

    - Fixed Azure blob certificate issue. OCSP response structure bug fix
    - Added SAML 2.0 compliant service application support. preview feature.
    - Upgraded SSL wrapper with the latest urllib3 pyopenssl glue module. It uses kqueue, epoll or poll in replacement of select to read data from socket if available.

- v1.4.3 (August 17, 2017)

    - Changed the log levels for some messages from ERROR to DEBUG to address confusion as real incidents. In fact, they are not real issues but signals for connection retry.
    - Added ``certifi`` to the dependent component list to mitigate CA root certificate out of date issue.
    - Set the maximum versions of dependent components ``boto3`` and ``botocore``.
    - Updated ``cryptography`` and ``pyOpenSSL`` version dependeny change.
    - Added a connection parameter ``validate_default_parameters`` to validate the default database, schema and warehouse. If the specified object doesn't exist, it raises an error.

- v1.4.2 (August 3, 2017)

    - Fixed retry HTTP 400 in upload file when AWS token expires
    - Relaxed the version of dependent components ``pyasn1`` and ``pyasn1-modules``

- v1.4.1 (July 26, 2017)

    - Pinned ``pyasn1`` and ``pyasn1-modules`` versions to 0.2.3 and 0.0.9, respectively

- v1.4.0 (July 6, 2017)

    - Relaxed the versions of dependent components ``boto3``, ``botocore``, ``cffi`` and ``cryptography`` and ``pyOpenSSL``
    - Minor improvements in OCSP response file cache

- v1.3.18 (June 15, 2017)

    - Fixed OCSP response cache file not found issue on Windows. Drive letter was taken off
    - Use less restrictive cryptography>=1.7,<1.8
    - Added ORC detection in PUT command

- v1.3.17 (June 1, 2017)

    - Timeout OCSP request in 60 seconds and retry
    - Set autocommit and abort_detached_query session parameters in authentication time if specified
    - Fixed cross region stage issue. Could not get files in us-west-2 region S3 bucket from us-east-1

- v1.3.16 (April 20, 2017)

    - Fixed issue in fetching ``DATE`` causing [Error 22] Invalid argument on Windows
    - Retry on ``RuntimeError`` in requests

- v1.3.15 (March 30, 2017)

    - Refactored data converters in fetch to improve performance
    - Fixed timestamp format FF to honor the scale of data type
    - Improved the security of OKTA authentication with hostname verifications
    - Retry PUT on the error ``OpenSSL.SSL.SysCallError`` 10053 with lower concurrency
    - Added ``raw_msg`` attribute to ``Error`` class
    - Refactored session managements

- v1.3.14 (February 24, 2017)

    - Improved PUT and GET error handler.
    - Added proxy support to OCSP checks.
    - Use proxy parameters for PUT and GET commands.
    - Added ``sfqid`` and ``sqlstate`` to the results from query results.
    - Fixed the connection timeout calculation based on ``login_timeout`` and ``network_timeout``.
    - Improved error messages in case of 403, 502 and 504 HTTP reponse code.
    - Upgraded ``cryptography`` to 1.7.2, ``boto3`` to 1.4.4 and ``botocore`` to 1.5.14.
    - Removed explicit DNS lookup for OCSP URL.

- v1.3.13 (February 9, 2017)

    - Fixed AWS SQS connection error with OCSP checks
    - Added ``login_timeout`` and ``network_timeout`` parameters to the ``Connection`` objects.
    - Fixed forbidden access error handing

- v1.3.12 (February 2, 2017)

    - Fixed ``region`` parameter. One character was truncated from the tail of account name
    - Improved performance of fetching data by refactoring fetchone method

- v1.3.11 (January 27, 2017)

    - Fixed the regression in 1.3.8 that caused intermittent 504 errors

- v1.3.10 (January 26, 2017)

    - Compress data in HTTP requests at all times except empty data or OKTA request
    - Refactored FIXED, REAL and TIMESTAMP data fetch to improve performance. This mainly impacts SnowSQL
    - Added ``region`` option to support EU deployments better
    - Increased the retry counter for OCSP servers to mitigate intermittent failure
    - Refactored HTTP access retry logic

- v1.3.9 (January 16, 2017)

    - Upgraded ``botocore`` to 1.4.93 to fix and ``boto3`` to 1.4.3 to fix the HTTPS request failure in Python 3.6
    - Fixed python2 incomaptible import http.client
    - Retry OCSP validation in case of non-200 HTTP code returned

- v1.3.8 (January 12, 2017)

    - Convert non-UTF-8 data in the large result set chunk to Unicode replacement characters to avoid decode error.
    - Updated copyright year to 2017.
    - Use `six` package to support both PY2 and PY3 for some functions
    - Upgraded ``cryptography`` to 1.7.1 to address MacOS Python 3.6 build issue.
    - Fixed OverflowError caused by invalid range of timetamp data for SnowSQL.

- v1.3.7 (December 8, 2016)

    - Increased the validity date acceptance window to prevent OCSP returning invalid responses due to out-of-scope validity dates for certificates.
    - Enabled OCSP response cache file by default.

- v1.3.6 (December 1, 2016)

    - Upgraded ``cryptography`` to 1.5.3, ``pyOpenSSL`` to 16.2.0 and ``cffi`` to 1.9.1.

- v1.3.5 (November 17, 2016)

    - Fixed CA list cache race condition
    - Added retry intermittent 400 HTTP ``Bad Request`` error

- v1.3.4 (November 3, 2016)

    - Added ``quoted_name`` data type support for binding by SQLAlchemy
    - Not to compress ``parquiet`` file in PUT command

- v1.3.3 (October 20, 2016)

    - Downgraded ``botocore`` to 1.4.37 due to potential regression.
    - Increased the stability of PUT and GET commands

- v1.3.2 (October 12, 2016)

    - Upgraded ``botocore`` to 1.4.52.
    - Set the signature version to v4 to AWS client. This impacts ``PUT``, ``GET`` commands and fetching large result set.

- v1.3.1 (September 30, 2016)

    - Added an account name including subdomain.

- v1.3.0 (September 26, 2016)

    - Added support for the ``BINARY`` data type, which enables support for more Python data types:

        - Python 3:

            - ``bytes`` and ``bytearray`` can be used for binding.
            - ``bytes`` is also used for fetching ``BINARY`` data type.

        - Python 2:

            - ``bytearray`` can be used for binding
            - ``str`` is used for fetching ``BINARY`` data type.

    - Added ``proxy_user`` and ``proxy_password`` connection parameters for proxy servers that require authentication.

- v1.2.8 (August 16, 2016)

    - Upgraded ``botocore`` to 1.4.37.
    - Added ``Connection.execute_string`` and ``Connection.execute_stream`` to run multiple statements in a string and stream.
    - Increased the stability of fetching data for Python 2.
    - Refactored memory usage in fetching large result set (Work in Progress).

- v1.2.7 (July 31, 2016)

    - Fixed ``snowflake.cursor.rowcount`` for INSERT ALL.
    - Force OCSP cache invalidation after 24 hours for better security.
    - Use ``use_accelerate_endpoint`` in PUT and GET if Transfer acceleration is enabled for the S3 bucket.
    - Fixed the side effect of ``python-future`` that loads ``test.py`` in the current directory.

- v1.2.6 (July 13, 2016)

    - Fixed the AWS token renewal issue with PUT command when uploading uncompressed large files.

- v1.2.5 (July 8, 2016)

    - Added retry for errors ``S3UploadFailedError`` and ``RetriesExceededError`` in PUT and GET, respectively.

- v1.2.4 (July 6, 2016)

    - Added ``max_connection_pool`` parameter to Connection so that you can specify the maximum number of HTTP/HTTPS connections in the pool.
    - Minor enhancements for SnowSQL.

- v1.2.3 (June 29, 2016)

    - Fixed 404 issue in GET command. An extra slash character changed the S3 path and failed to identify the file to download.

- v1.2.2 (June 21, 2016)

    - Upgraded ``botocore`` to 1.4.26.
    - Added retry for 403 error when accessing S3.

- v1.2.1 (June 13, 2016)

    - Improved fetch performance for data types (part 2): DATE, TIME, TIMESTAMP, TIMESTAMP_LTZ, TIMESTAMP_NTZ and TIMESTAMP_TZ.

- v1.2.0 (June 10, 2016)

    - Improved fetch performance for data types (part 1): FIXED, REAL, STRING.

- v1.1.5 (June 2, 2016)

    - Upgraded ``boto3`` to 1.3.1 and ``botocore`` and 1.4.22.
    - Fixed ``snowflake.cursor.rowcount`` for DML by ``snowflake.cursor.executemany``.
    - Added ``numpy`` data type binding support. ``numpy.intN``, ``numpy.floatN`` and ``numpy.datetime64`` can be bound and fetched.

- v1.1.4 (May 21, 2016)

    - Upgraded ``cffi`` to 1.6.0.
    - Minor enhancements to SnowSQL.

- v1.1.3 (May 5, 2016)

    - Upgraded ``cryptography`` to 1.3.2.

- v1.1.2 (May 4, 2016)

    - Changed the dependency of ``tzlocal`` optional.
    - Fixed charmap error in OCSP checks.

- v1.1.1 (Apr 11, 2016)

    - Fixed OCSP revocation check issue with the new certificate and AWS S3.
    - Upgraded ``cryptography`` to 1.3.1 and ``pyOpenSSL`` to 16.0.0.

- v1.1.0 (Apr 4, 2016)

    - Added ``bzip2`` support in ``PUT`` command. This feature requires a server upgrade.
    - Replaced the self contained packages in ``snowflake._vendor`` with the dependency of ``boto3`` 1.3.0 and ``botocore`` 1.4.2.

- v1.0.7 (Mar 21, 2016)

    - Keep ``pyOpenSSL`` at 0.15.1.

- v1.0.6 (Mar 15, 2016)

    - Upgraded ``cryptography`` to 1.2.3.
    - Added support for ``TIME`` data type, which is now a Snowflake supported data type. This feature requires a server upgrade.
    - Added ``snowflake.connector.DistCursor`` to fetch the results in ``dict`` instead of ``tuple``.
    - Added compression to the SQL text and commands.

- v1.0.5 (Mar 1, 2016)

    - Upgraded ``cryptography`` to 1.2.2 and ``cffi`` to 1.5.2.
    - Fixed the conversion from ``TIMESTAMP_LTZ`` to datetime in queries.

- v1.0.4 (Feb 15, 2016)

    - Fixed the truncated parallel large result set.
    - Added retry OpenSSL low level errors ``ETIMEDOUT`` and ``ECONNRESET``.
    - Time out all HTTPS requests so that the Python Connector can retry the job or recheck the status.
    - Fixed the location of encrypted data for ``PUT`` command. They used to be in the same directory as the source data files.
    - Added support for renewing the AWS token used in ``PUT`` commands if the token expires.

- v1.0.3 (Jan 13, 2016)

    - Added support for the ``BOOLEAN`` data type (i.e. ``TRUE`` or ``FALSE``). This changes the behavior of the binding for the ``bool`` type object:

        - Previously, ``bool`` was bound as a numeric value (i.e. ``1`` for ``True``, ``0`` for ``False``).
        - Now, ``bool`` is bound as native SQL data (i.e. ``TRUE`` or ``FALSE``).

    - Added the ``autocommit`` method to the ``Connection`` object:

        - By default, ``autocommit`` mode is ON (i.e. each DML statement commits the change).
        - If ``autocommit`` mode is OFF, the ``commit`` and ``rollback`` methods are enabled.

    - Avoid segfault issue for ``cryptography`` 1.2 in Mac OSX by using 1.1 until resolved.

- v1.0.2 (Dec 15, 2015)

    - Upgraded ``boto3`` 1.2.2, ``botocore`` 1.3.12.
    - Removed ``SSLv3`` mapping from the initial table.

- v1.0.1 (Dec 8, 2015)

    - Minor bug fixes.

- v1.0.0 (Dec 1, 2015)

    - General Availability release.<|MERGE_RESOLUTION|>--- conflicted
+++ resolved
@@ -8,19 +8,12 @@
 
 # Release Notes
 
-<<<<<<< HEAD
-- v3.0.4()
-  - Updated the OCSP module to urlencode OCSP requests sent to OCSP Responders.
-
-- v3.0.3(April 20, 2023)
-=======
 - v3.0.4(TBD)
   - Fixed a bug in which `cursor.execute()` could modify the argument statement_params dictionary object when executing a multistatement query.
   - Fixed a bug in which we cannot call `SnowflakeCursor.nextset` before fetching the result of the first query if the cursor runs an async multistatement query.
   - Bumped vendored library urllib3 to 1.26.15
   - Bumped vendored library requests to 2.29.0
-
->>>>>>> 72c4f15d
+  - Updated the OCSP module to urlencode OCSP requests sent to OCSP Responders.
 
 - v3.0.3(April 20, 2023)
   - Fixed a bug that prints error in logs for GET command on GCS.
