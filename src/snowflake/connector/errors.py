--- conflicted
+++ resolved
@@ -466,13 +466,11 @@
 
 class BindUploadError(Error):
     """Exception for bulk array binding stage optimization fails."""
-<<<<<<< HEAD
+
     pass
 
 
 class S3RestCallFailedError(Error):
     """Exception for unexpected S3 Rest calls failure."""
-=======
-
->>>>>>> bc9616ad
+
     pass