#
# Copyright (c) 2012-2021 Snowflake Computing Inc. All right reserved.
#

from __future__ import division

import json
import os
from collections import namedtuple
from logging import getLogger
from typing import TYPE_CHECKING, Any, Dict

from azure.core.exceptions import HttpResponseError, ResourceNotFoundError
from azure.storage.blob import BlobServiceClient, ContentSettings, ExponentialRetry

from .constants import HTTP_HEADER_VALUE_OCTET_STREAM, FileHeader, ResultStatus
from .encryption_util import EncryptionMetadata

if TYPE_CHECKING:  # pragma: no cover
    from .file_transfer_agent import SnowflakeFileMeta

logger = getLogger(__name__)

"""
Azure Location: Azure container name + path
"""
AzureLocation = namedtuple(
    "AzureLocation",
    ["container_name", "path"],  # Azure container name  # Azure path name
)


class SnowflakeAzureRestClient:

<<<<<<< HEAD
    def __init__(self, stage_info: Dict[str, Any],
                 use_accelerate_endpoint: bool = False):
        self.stage_info = stage_info
        stage_credentials = stage_info['creds']
        sas_token = stage_credentials['AZURE_SAS_TOKEN']
        if sas_token and sas_token.startswith('?'):
            sas_token = sas_token[1:]
        self.sas_token = sas_token
        end_point = stage_info['endPoint']
        if end_point.startswith('blob.'):
            end_point = end_point[len('blob.'):]
        self.client = BlobServiceClient(
            account_url=f"https://{stage_info['storageAccount']}.blob.{end_point}",
            credential=sas_token)
        self.client._config.retry_policy = ExponentialRetry(
            initial_backoff=1,
            increment_base=2,
            max_attempts=60,
            random_jitter_range=2
=======
    @staticmethod
    def create_client(
        stage_info: Dict[str, Any], use_accelerate_endpoint: bool = False
    ) -> BlobServiceClient:
        """Creates a client object with a stage credential.

        Args:
            stage_info: Information about the stage.
            use_accelerate_endpoint: Not used for Azure client.

        Returns:
            The client to communicate with GCS.
        """
        stage_credentials = stage_info["creds"]
        sas_token = stage_credentials["AZURE_SAS_TOKEN"]
        if sas_token and sas_token.startswith("?"):
            sas_token = sas_token[1:]
        end_point = stage_info["endPoint"]
        if end_point.startswith("blob."):
            end_point = end_point[len("blob.") :]
        client = BlobServiceClient(
            account_url=f"https://{stage_info['storageAccount']}.blob.{end_point}",
            credential=sas_token,
        )
        client._config.retry_policy = ExponentialRetry(
            initial_backoff=1, increment_base=2, max_attempts=60, random_jitter_range=2
>>>>>>> bc9616ad
        )

    @staticmethod
    def extract_container_name_and_path(stage_location):
        stage_location = os.path.expanduser(stage_location)
        container_name = stage_location
        path = ""

        # split stage location as bucket name and path
        if "/" in stage_location:
            container_name = stage_location[0 : stage_location.index("/")]
            path = stage_location[stage_location.index("/") + 1 :]
            if path and not path.endswith("/"):
                path += "/"

        return AzureLocation(container_name=container_name, path=path)

<<<<<<< HEAD
    def get_file_header(self, meta: 'SnowflakeFileMeta', filename):
        """Gets Azure file properties."""
        client: BlobServiceClient = self.client
        azure_location = SnowflakeAzureRestClient.extract_container_name_and_path(self.stage_info['location'])
=======
    @staticmethod
    def get_file_header(meta: "SnowflakeFileMeta", filename):
        """Gets Azure file properties."""
        client: BlobServiceClient = meta.client_meta.cloud_client
        azure_location = SnowflakeAzureUtil.extract_container_name_and_path(
            meta.client_meta.stage_info["location"]
        )
>>>>>>> bc9616ad
        try:
            # HTTP HEAD request
            blob = client.get_blob_client(
                azure_location.container_name, azure_location.path + filename
            )
            blob_details = blob.get_blob_properties()
        except ResourceNotFoundError:
            meta.result_status = ResultStatus.NOT_FOUND_FILE
            return FileHeader(
                digest=None, content_length=None, encryption_metadata=None
            )
        except HttpResponseError as err:
<<<<<<< HEAD
            logger.debug(f"Caught exception's status code: {err.status_code} and message: {str(err)}")
            if err.status_code == 403 and SnowflakeAzureRestClient._detect_azure_token_expire_error(err):
=======
            logger.debug(
                f"Caught exception's status code: {err.status_code} and message: {str(err)}"
            )
            if (
                err.status_code == 403
                and SnowflakeAzureUtil._detect_azure_token_expire_error(err)
            ):
>>>>>>> bc9616ad
                logger.debug("AZURE Token expired. Renew and retry")
                meta.result_status = ResultStatus.RENEW_TOKEN
            else:
                logger.debug(
                    f"Unexpected Azure error: {err} "
                    f"container: {azure_location.container_name}, path: {azure_location.path}"
                )
                meta.result_status = ResultStatus.ERROR

            return
        meta.result_status = ResultStatus.UPLOADED
        encryptiondata = json.loads(blob_details.metadata.get("encryptiondata", "null"))
        encryption_metadata = (
            EncryptionMetadata(
                key=encryptiondata["WrappedContentKey"]["EncryptedKey"],
                iv=encryptiondata["ContentEncryptionIV"],
                matdesc=blob_details.metadata["matdesc"],
            )
            if encryptiondata
            else None
        )

        return FileHeader(
            digest=blob_details.metadata.get("sfcdigest"),
            content_length=blob_details.size,
            encryption_metadata=encryption_metadata,
        )

    @staticmethod
    def _detect_azure_token_expire_error(err):
        if err.status_code != 403:
            return False
        errstr = str(err)
        return (
            "Signature not valid in the specified time frame" in errstr
            or "Server failed to authenticate the request." in errstr
        )

<<<<<<< HEAD
    def upload_file(self,
                    data_file: str,
                    meta: 'SnowflakeFileMeta',
                    encryption_metadata: 'EncryptionMetadata',
                    max_concurrency: int,
                    multipart_threshold: int,
                    ):
=======
    @staticmethod
    def upload_file(
        data_file: str,
        meta: "SnowflakeFileMeta",
        encryption_metadata: "EncryptionMetadata",
        max_concurrency: int,
        multipart_threshold: int,
    ):
>>>>>>> bc9616ad
        """Uploads the local file to Azure's Blob Storage.

        Args:
            data_file: File path on local system.
            meta: The File meta object (contains credentials and remote location).
            encryption_metadata: Encryption metadata to be set on object.
            max_concurrency: Not applicable to Azure.
            multipart_threshold: The number of bytes after which size a file should be uploaded concurrently in chunks.
                Not applicable to Azure.

        Raises:
            HTTPError if some http errors occurred.

        Returns:
            None.
        """
        azure_metadata = {
            "sfcdigest": meta.sha256_digest,
        }
        if encryption_metadata:
<<<<<<< HEAD
            azure_metadata.update({
                'encryptiondata': json.dumps({
                    'EncryptionMode': 'FullBlob',
                    'WrappedContentKey': {
                        'KeyId': 'symmKey1',
                        'EncryptedKey': encryption_metadata.key,
                        'Algorithm': 'AES_CBC_256'
                    },
                    'EncryptionAgent': {
                        'Protocol': '1.0',
                        'EncryptionAlgorithm': 'AES_CBC_128',
                    },
                    'ContentEncryptionIV': encryption_metadata.iv,
                    'KeyWrappingMetadata': {
                        'EncryptionLibrary': 'Java 5.3.0'
                    }
                }),
                'matdesc': encryption_metadata.matdesc
            })
        azure_location = self.extract_container_name_and_path(self.stage_info['location'])
        path = azure_location.path + meta.dst_file_name.lstrip('/')
=======
            azure_metadata.update(
                {
                    "encryptiondata": json.dumps(
                        {
                            "EncryptionMode": "FullBlob",
                            "WrappedContentKey": {
                                "KeyId": "symmKey1",
                                "EncryptedKey": encryption_metadata.key,
                                "Algorithm": "AES_CBC_256",
                            },
                            "EncryptionAgent": {
                                "Protocol": "1.0",
                                "EncryptionAlgorithm": "AES_CBC_128",
                            },
                            "ContentEncryptionIV": encryption_metadata.iv,
                            "KeyWrappingMetadata": {"EncryptionLibrary": "Java 5.3.0"},
                        }
                    ),
                    "matdesc": encryption_metadata.matdesc,
                }
            )
        azure_location = SnowflakeAzureUtil.extract_container_name_and_path(
            meta.client_meta.stage_info["location"]
        )
        path = azure_location.path + meta.dst_file_name.lstrip("/")
>>>>>>> bc9616ad

        client: BlobServiceClient = self.client
        callback = None
        upload_src = None
        upload_size = None

        if meta.src_stream is None:
            upload_size = os.path.getsize(data_file)
            upload_src = open(data_file, "rb")
        else:
            upload_src = meta.real_src_stream or meta.src_stream
            upload_size = upload_src.seek(0, os.SEEK_END)
            upload_src.seek(0)

        if meta.put_azure_callback:
            callback = meta.put_azure_callback(
                data_file,
                upload_size,
                output_stream=meta.put_callback_output_stream,
                show_progress_bar=meta.show_progress_bar,
            )

        def azure_callback(response):
            current = response.context["upload_stream_current"]
            total = response.context["data_stream_total"]
            if current is not None:
                callback(current)
                logger.debug(
                    "data transfer progress from sdk callback. "
                    f"current: {current}, total: {total}"
                )

        try:
            blob = client.get_blob_client(azure_location.container_name, path)
            blob.upload_blob(
                upload_src,
                metadata=azure_metadata,
                overwrite=True,
                max_concurrency=max_concurrency,
                raw_response_hook=azure_callback if meta.put_azure_callback else None,
                content_settings=ContentSettings(
                    content_type=HTTP_HEADER_VALUE_OCTET_STREAM,
                    content_encoding="utf-8",
                ),
            )
        except HttpResponseError as err:
<<<<<<< HEAD
            logger.debug(f"Caught exception's status code: {err.status_code} and message: {err}")
            if err.status_code == 403 and self._detect_azure_token_expire_error(err):
=======
            logger.debug(
                f"Caught exception's status code: {err.status_code} and message: {err}"
            )
            if (
                err.status_code == 403
                and SnowflakeAzureUtil._detect_azure_token_expire_error(err)
            ):
>>>>>>> bc9616ad
                logger.debug("AZURE Token expired. Renew and retry")
                meta.result_status = ResultStatus.RENEW_TOKEN
            else:
                meta.last_error = err
                meta.result_status = ResultStatus.NEED_RETRY
            return
        finally:
            if meta.src_stream is None:
                upload_src.close()

        logger.debug("DONE putting a file")
        meta.dst_file_size = meta.upload_size
        meta.result_status = ResultStatus.UPLOADED
        # Comparing with s3, azure haven't experienced OpenSSL.SSL.SysCallError,
        # so we will add logic to catch it only when it happens

<<<<<<< HEAD
    def _native_download_file(self, meta: 'SnowflakeFileMeta', full_dst_file_name, max_concurrency):
        azure_location = self.extract_container_name_and_path(meta.client_meta.stage_info['location'])
        path = azure_location.path + meta.src_file_name.lstrip('/')
        client: BlobServiceClient = self.client
=======
    @staticmethod
    def _native_download_file(
        meta: "SnowflakeFileMeta", full_dst_file_name, max_concurrency
    ):
        azure_location = SnowflakeAzureUtil.extract_container_name_and_path(
            meta.client_meta.stage_info["location"]
        )
        path = azure_location.path + meta.src_file_name.lstrip("/")
        client: BlobServiceClient = meta.client_meta.cloud_client
>>>>>>> bc9616ad

        callback = None
        if meta.get_azure_callback:
            callback = meta.get_azure_callback(
                meta.src_file_name,
                meta.src_file_size,
                output_stream=meta.get_callback_output_stream,
                show_progress_bar=meta.show_progress_bar,
            )

        def azure_callback(response):
            current = response.context["download_stream_current"]
            total = response.context["data_stream_total"]
            if current is not None:
                callback(current)
<<<<<<< HEAD
                logger.debug(f"data transfer progress from sdk callback. current: {current}, total: {total}")
=======
                logger.debug(
                    f"data transfer progress from sdk callback. current: {current}, total: {total}"
                )
>>>>>>> bc9616ad

        try:
            blob = client.get_blob_client(azure_location.container_name, path)
            with open(full_dst_file_name, "wb") as download_f:
                download = blob.download_blob(
                    max_concurrency=max_concurrency,
                    raw_response_hook=azure_callback
                    if meta.put_azure_callback
                    else None,
                )
                download.readinto(download_f)

        except HttpResponseError as err:
<<<<<<< HEAD
            logger.debug(f"Caught exception's status code: {err.status_code} and message: {str(err)}")
            if err.status_code == 403 and SnowflakeAzureRestClient._detect_azure_token_expire_error(err):
=======
            logger.debug(
                f"Caught exception's status code: {err.status_code} and message: {str(err)}"
            )
            if (
                err.status_code == 403
                and SnowflakeAzureUtil._detect_azure_token_expire_error(err)
            ):
>>>>>>> bc9616ad
                logger.debug("AZURE Token expired. Renew and retry")
                meta.result_status = ResultStatus.RENEW_TOKEN
            else:
                meta.last_error = err
                meta.result_status = ResultStatus.NEED_RETRY
            return
        meta.result_status = ResultStatus.DOWNLOADED<|MERGE_RESOLUTION|>--- conflicted
+++ resolved
@@ -31,41 +31,10 @@
 
 
 class SnowflakeAzureRestClient:
-
-<<<<<<< HEAD
-    def __init__(self, stage_info: Dict[str, Any],
-                 use_accelerate_endpoint: bool = False):
+    def __init__(
+        self, stage_info: Dict[str, Any], use_accelerate_endpoint: bool = False
+    ):
         self.stage_info = stage_info
-        stage_credentials = stage_info['creds']
-        sas_token = stage_credentials['AZURE_SAS_TOKEN']
-        if sas_token and sas_token.startswith('?'):
-            sas_token = sas_token[1:]
-        self.sas_token = sas_token
-        end_point = stage_info['endPoint']
-        if end_point.startswith('blob.'):
-            end_point = end_point[len('blob.'):]
-        self.client = BlobServiceClient(
-            account_url=f"https://{stage_info['storageAccount']}.blob.{end_point}",
-            credential=sas_token)
-        self.client._config.retry_policy = ExponentialRetry(
-            initial_backoff=1,
-            increment_base=2,
-            max_attempts=60,
-            random_jitter_range=2
-=======
-    @staticmethod
-    def create_client(
-        stage_info: Dict[str, Any], use_accelerate_endpoint: bool = False
-    ) -> BlobServiceClient:
-        """Creates a client object with a stage credential.
-
-        Args:
-            stage_info: Information about the stage.
-            use_accelerate_endpoint: Not used for Azure client.
-
-        Returns:
-            The client to communicate with GCS.
-        """
         stage_credentials = stage_info["creds"]
         sas_token = stage_credentials["AZURE_SAS_TOKEN"]
         if sas_token and sas_token.startswith("?"):
@@ -73,13 +42,12 @@
         end_point = stage_info["endPoint"]
         if end_point.startswith("blob."):
             end_point = end_point[len("blob.") :]
-        client = BlobServiceClient(
+        self.client = BlobServiceClient(
             account_url=f"https://{stage_info['storageAccount']}.blob.{end_point}",
             credential=sas_token,
         )
-        client._config.retry_policy = ExponentialRetry(
+        self.client._config.retry_policy = ExponentialRetry(
             initial_backoff=1, increment_base=2, max_attempts=60, random_jitter_range=2
->>>>>>> bc9616ad
         )
 
     @staticmethod
@@ -97,20 +65,12 @@
 
         return AzureLocation(container_name=container_name, path=path)
 
-<<<<<<< HEAD
-    def get_file_header(self, meta: 'SnowflakeFileMeta', filename):
+    def get_file_header(self, meta: "SnowflakeFileMeta", filename):
         """Gets Azure file properties."""
         client: BlobServiceClient = self.client
-        azure_location = SnowflakeAzureRestClient.extract_container_name_and_path(self.stage_info['location'])
-=======
-    @staticmethod
-    def get_file_header(meta: "SnowflakeFileMeta", filename):
-        """Gets Azure file properties."""
-        client: BlobServiceClient = meta.client_meta.cloud_client
-        azure_location = SnowflakeAzureUtil.extract_container_name_and_path(
-            meta.client_meta.stage_info["location"]
-        )
->>>>>>> bc9616ad
+        azure_location = SnowflakeAzureRestClient.extract_container_name_and_path(
+            self.stage_info["location"]
+        )
         try:
             # HTTP HEAD request
             blob = client.get_blob_client(
@@ -123,18 +83,13 @@
                 digest=None, content_length=None, encryption_metadata=None
             )
         except HttpResponseError as err:
-<<<<<<< HEAD
-            logger.debug(f"Caught exception's status code: {err.status_code} and message: {str(err)}")
-            if err.status_code == 403 and SnowflakeAzureRestClient._detect_azure_token_expire_error(err):
-=======
             logger.debug(
                 f"Caught exception's status code: {err.status_code} and message: {str(err)}"
             )
             if (
                 err.status_code == 403
-                and SnowflakeAzureUtil._detect_azure_token_expire_error(err)
+                and SnowflakeAzureRestClient._detect_azure_token_expire_error(err)
             ):
->>>>>>> bc9616ad
                 logger.debug("AZURE Token expired. Renew and retry")
                 meta.result_status = ResultStatus.RENEW_TOKEN
             else:
@@ -173,24 +128,14 @@
             or "Server failed to authenticate the request." in errstr
         )
 
-<<<<<<< HEAD
-    def upload_file(self,
-                    data_file: str,
-                    meta: 'SnowflakeFileMeta',
-                    encryption_metadata: 'EncryptionMetadata',
-                    max_concurrency: int,
-                    multipart_threshold: int,
-                    ):
-=======
-    @staticmethod
     def upload_file(
+        self,
         data_file: str,
         meta: "SnowflakeFileMeta",
         encryption_metadata: "EncryptionMetadata",
         max_concurrency: int,
         multipart_threshold: int,
     ):
->>>>>>> bc9616ad
         """Uploads the local file to Azure's Blob Storage.
 
         Args:
@@ -211,29 +156,6 @@
             "sfcdigest": meta.sha256_digest,
         }
         if encryption_metadata:
-<<<<<<< HEAD
-            azure_metadata.update({
-                'encryptiondata': json.dumps({
-                    'EncryptionMode': 'FullBlob',
-                    'WrappedContentKey': {
-                        'KeyId': 'symmKey1',
-                        'EncryptedKey': encryption_metadata.key,
-                        'Algorithm': 'AES_CBC_256'
-                    },
-                    'EncryptionAgent': {
-                        'Protocol': '1.0',
-                        'EncryptionAlgorithm': 'AES_CBC_128',
-                    },
-                    'ContentEncryptionIV': encryption_metadata.iv,
-                    'KeyWrappingMetadata': {
-                        'EncryptionLibrary': 'Java 5.3.0'
-                    }
-                }),
-                'matdesc': encryption_metadata.matdesc
-            })
-        azure_location = self.extract_container_name_and_path(self.stage_info['location'])
-        path = azure_location.path + meta.dst_file_name.lstrip('/')
-=======
             azure_metadata.update(
                 {
                     "encryptiondata": json.dumps(
@@ -255,11 +177,10 @@
                     "matdesc": encryption_metadata.matdesc,
                 }
             )
-        azure_location = SnowflakeAzureUtil.extract_container_name_and_path(
-            meta.client_meta.stage_info["location"]
+        azure_location = self.extract_container_name_and_path(
+            self.stage_info["location"]
         )
         path = azure_location.path + meta.dst_file_name.lstrip("/")
->>>>>>> bc9616ad
 
         client: BlobServiceClient = self.client
         callback = None
@@ -306,18 +227,10 @@
                 ),
             )
         except HttpResponseError as err:
-<<<<<<< HEAD
-            logger.debug(f"Caught exception's status code: {err.status_code} and message: {err}")
-            if err.status_code == 403 and self._detect_azure_token_expire_error(err):
-=======
             logger.debug(
                 f"Caught exception's status code: {err.status_code} and message: {err}"
             )
-            if (
-                err.status_code == 403
-                and SnowflakeAzureUtil._detect_azure_token_expire_error(err)
-            ):
->>>>>>> bc9616ad
+            if err.status_code == 403 and self._detect_azure_token_expire_error(err):
                 logger.debug("AZURE Token expired. Renew and retry")
                 meta.result_status = ResultStatus.RENEW_TOKEN
             else:
@@ -334,22 +247,14 @@
         # Comparing with s3, azure haven't experienced OpenSSL.SSL.SysCallError,
         # so we will add logic to catch it only when it happens
 
-<<<<<<< HEAD
-    def _native_download_file(self, meta: 'SnowflakeFileMeta', full_dst_file_name, max_concurrency):
-        azure_location = self.extract_container_name_and_path(meta.client_meta.stage_info['location'])
-        path = azure_location.path + meta.src_file_name.lstrip('/')
+    def _native_download_file(
+        self, meta: "SnowflakeFileMeta", full_dst_file_name, max_concurrency
+    ):
+        azure_location = self.extract_container_name_and_path(
+            meta.client_meta.stage_info["location"]
+        )
+        path = azure_location.path + meta.src_file_name.lstrip("/")
         client: BlobServiceClient = self.client
-=======
-    @staticmethod
-    def _native_download_file(
-        meta: "SnowflakeFileMeta", full_dst_file_name, max_concurrency
-    ):
-        azure_location = SnowflakeAzureUtil.extract_container_name_and_path(
-            meta.client_meta.stage_info["location"]
-        )
-        path = azure_location.path + meta.src_file_name.lstrip("/")
-        client: BlobServiceClient = meta.client_meta.cloud_client
->>>>>>> bc9616ad
 
         callback = None
         if meta.get_azure_callback:
@@ -365,13 +270,9 @@
             total = response.context["data_stream_total"]
             if current is not None:
                 callback(current)
-<<<<<<< HEAD
-                logger.debug(f"data transfer progress from sdk callback. current: {current}, total: {total}")
-=======
                 logger.debug(
                     f"data transfer progress from sdk callback. current: {current}, total: {total}"
                 )
->>>>>>> bc9616ad
 
         try:
             blob = client.get_blob_client(azure_location.container_name, path)
@@ -385,18 +286,13 @@
                 download.readinto(download_f)
 
         except HttpResponseError as err:
-<<<<<<< HEAD
-            logger.debug(f"Caught exception's status code: {err.status_code} and message: {str(err)}")
-            if err.status_code == 403 and SnowflakeAzureRestClient._detect_azure_token_expire_error(err):
-=======
             logger.debug(
                 f"Caught exception's status code: {err.status_code} and message: {str(err)}"
             )
             if (
                 err.status_code == 403
-                and SnowflakeAzureUtil._detect_azure_token_expire_error(err)
+                and SnowflakeAzureRestClient._detect_azure_token_expire_error(err)
             ):
->>>>>>> bc9616ad
                 logger.debug("AZURE Token expired. Renew and retry")
                 meta.result_status = ResultStatus.RENEW_TOKEN
             else:
