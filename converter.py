--- conflicted
+++ resolved
@@ -115,13 +115,13 @@
         if ctx['scale']:
             return decimal.Decimal
         else:
-<<<<<<< HEAD
 
             def conv(value):
                 try:
                     return numpy.int64(value)
                 except OverflowError:
                     return int(value)
+
             return conv
 
     def _REAL_to_python(self, ctx):
@@ -136,29 +136,6 @@
     def _BINARY_to_python(self, ctx):
         return binary_to_python
 
-=======
-
-            def conv(value):
-                try:
-                    return numpy.int64(value)
-                except OverflowError:
-                    return int(value)
-
-            return conv
-
-    def _REAL_to_python(self, ctx):
-        return float
-
-    def _REAL_numpy_to_python(self, ctx):
-        return numpy.float64
-
-    def _TEXT_to_python(self, ctx):
-        return None  # skip conv
-
-    def _BINARY_to_python(self, ctx):
-        return binary_to_python
-
->>>>>>> 7c9d69ac
     def _DATE_to_python(self, ctx):
         """
         DATE to datetime
@@ -249,10 +226,7 @@
             value = t >> BITS_FOR_TIMEZONE
             tzinfo = self._generate_tzinfo_from_tzoffset(tzoffset)
             return datetime.fromtimestamp(value, tz=tzinfo)
-<<<<<<< HEAD
-=======
-
->>>>>>> 7c9d69ac
+
         return conv
 
     def _v1_TIMESTAMP_TZ_to_python(self, ctx):
@@ -262,10 +236,7 @@
             value, tz = encoded_value.split()
             tzinfo = self._generate_tzinfo_from_tzoffset(int(tz) - 1440)
             return datetime.fromtimestamp(float(value), tz=tzinfo)
-<<<<<<< HEAD
-=======
-
->>>>>>> 7c9d69ac
+
         return conv
 
     def _TIMESTAMP_TZ_numpy_to_python(self, ctx):
@@ -280,10 +251,7 @@
             ts = int(time.mktime(t.timetuple())) * 1000000000 + int(
                 fraction_of_nanoseconds)
             return numpy.datetime64(ts, 'ns')
-<<<<<<< HEAD
-=======
-
->>>>>>> 7c9d69ac
+
         return conv
 
     def _get_session_tz(self):
@@ -343,10 +311,7 @@
             ts = int(time.mktime(t.timetuple())) * 1000000000 + int(
                 fraction_of_nanoseconds)
             return numpy.datetime64(ts, 'ns')
-<<<<<<< HEAD
-=======
-
->>>>>>> 7c9d69ac
+
         return conv
 
     _TIMESTAMP_to_python = _TIMESTAMP_LTZ_to_python
@@ -382,10 +347,7 @@
         def conv(value):
             nanoseconds, _, _ = self._pre_TIMESTAMP_NTZ_to_python(value, ctx)
             return numpy.datetime64(nanoseconds, 'ns')
-<<<<<<< HEAD
-=======
-
->>>>>>> 7c9d69ac
+
         return conv
 
     def _extract_time(self, value, ctx):
@@ -415,7 +377,6 @@
         No timezone is attached.
         """
         return lambda x: datetime.utcfromtimestamp(float(x)).time()
-<<<<<<< HEAD
 
     def _VARIANT_to_python(self, ctx):
         return None  # skip conv
@@ -424,16 +385,6 @@
 
     _ARRAY_to_python = _VARIANT_to_python
 
-=======
-
-    def _VARIANT_to_python(self, ctx):
-        return None  # skip conv
-
-    _OBJECT_to_python = _VARIANT_to_python
-
-    _ARRAY_to_python = _VARIANT_to_python
-
->>>>>>> 7c9d69ac
     def _BOOLEAN_to_python(self, ctx):
         return lambda value: value in (u'1', u'TRUE')
 
