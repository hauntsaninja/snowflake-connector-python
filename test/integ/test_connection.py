#!/usr/bin/env python
# -*- coding: utf-8 -*-
#
# Copyright (c) 2012-2021 Snowflake Computing Inc. All right reserved.
#

import logging
import os
import warnings
from uuid import uuid4

import mock
import pytest

import snowflake.connector
from snowflake.connector import DatabaseError, OperationalError, ProgrammingError
from snowflake.connector.auth_okta import AuthByOkta
from snowflake.connector.errorcode import (
    ER_CONNECTION_IS_CLOSED,
    ER_FAILED_PROCESSING_PYFORMAT,
    ER_INVALID_VALUE,
    ER_NO_ACCOUNT_NAME,
    ER_NOT_IMPLICITY_SNOWFLAKE_DATATYPE,
)
from snowflake.connector.errors import Error, ForbiddenError
from snowflake.connector.network import ReauthenticationRequest
from snowflake.connector.sqlstate import SQLSTATE_FEATURE_NOT_SUPPORTED

try:  # pragma: no cover
<<<<<<< HEAD
    from ..parameters import (CONNECTION_PARAMETERS_ADMIN)
=======
    from parameters import CONNECTION_PARAMETERS_ADMIN
>>>>>>> e94e75e4
except ImportError:
    CONNECTION_PARAMETERS_ADMIN = {}


def test_basic(conn_cnx):
    """Basic Connection test."""
    with conn_cnx() as cnx:
        assert cnx
        # Test default values
        assert cnx.session_id


def test_connection_without_schema(db_parameters):
    """Basic Connection test without schema."""
    cnx = snowflake.connector.connect(
        user=db_parameters['user'],
        password=db_parameters['password'],
        host=db_parameters['host'],
        port=db_parameters['port'],
        account=db_parameters['account'],
        database=db_parameters['database'],
        protocol=db_parameters['protocol'],
        timezone='UTC',
    )
    assert cnx, 'invalid cnx'
    cnx.close()


def test_connection_without_database_schema(db_parameters):
    """Basic Connection test without database and schema."""
    cnx = snowflake.connector.connect(
        user=db_parameters['user'],
        password=db_parameters['password'],
        host=db_parameters['host'],
        port=db_parameters['port'],
        account=db_parameters['account'],
        protocol=db_parameters['protocol'],
        timezone='UTC',
    )
    assert cnx, 'invalid cnx'
    cnx.close()


def test_connection_without_database2(db_parameters):
    """Basic Connection test without database."""
    cnx = snowflake.connector.connect(
        user=db_parameters['user'],
        password=db_parameters['password'],
        host=db_parameters['host'],
        port=db_parameters['port'],
        account=db_parameters['account'],
        schema=db_parameters['schema'],
        protocol=db_parameters['protocol'],
        timezone='UTC',
    )
    assert cnx, 'invalid cnx'
    cnx.close()


def test_with_config(db_parameters):
    """Creates a connection with the config parameter."""
    config = {
        'user': db_parameters['user'],
        'password': db_parameters['password'],
        'host': db_parameters['host'],
        'port': db_parameters['port'],
        'account': db_parameters['account'],
        'schema': db_parameters['schema'],
        'database': db_parameters['database'],
        'protocol': db_parameters['protocol'],
        'timezone': 'UTC',
    }
    cnx = snowflake.connector.connect(**config)
    try:
        assert cnx, 'invalid cnx'
        assert not cnx.client_session_keep_alive  # default is False
    finally:
        cnx.close()


def test_keep_alive_true(db_parameters):
    """Creates a connection with client_session_keep_alive parameter."""
    config = {
        'user': db_parameters['user'],
        'password': db_parameters['password'],
        'host': db_parameters['host'],
        'port': db_parameters['port'],
        'account': db_parameters['account'],
        'schema': db_parameters['schema'],
        'database': db_parameters['database'],
        'protocol': db_parameters['protocol'],
        'timezone': 'UTC',
        'client_session_keep_alive': True
    }
    cnx = snowflake.connector.connect(**config)
    try:
        assert cnx.client_session_keep_alive
    finally:
        cnx.close()


def test_keep_alive_heartbeat_frequency(db_parameters):
    """Tests heartbeat setting.

    Creates a connection with client_session_keep_alive_heartbeat_frequency
    parameter.
    """
    config = {
        'user': db_parameters['user'],
        'password': db_parameters['password'],
        'host': db_parameters['host'],
        'port': db_parameters['port'],
        'account': db_parameters['account'],
        'schema': db_parameters['schema'],
        'database': db_parameters['database'],
        'protocol': db_parameters['protocol'],
        'timezone': 'UTC',
        'client_session_keep_alive': True,
        'client_session_keep_alive_heartbeat_frequency': 1000,
    }
    cnx = snowflake.connector.connect(**config)
    try:
        assert cnx.client_session_keep_alive_heartbeat_frequency == 1000
    finally:
        cnx.close()


def test_keep_alive_heartbeat_frequency_min(db_parameters):
    """Tests heartbeat setting with custom frequency.

    Creates a connection with client_session_keep_alive_heartbeat_frequency parameter and set the minimum frequency.
    """
    config = {
        'user': db_parameters['user'],
        'password': db_parameters['password'],
        'host': db_parameters['host'],
        'port': db_parameters['port'],
        'account': db_parameters['account'],
        'schema': db_parameters['schema'],
        'database': db_parameters['database'],
        'protocol': db_parameters['protocol'],
        'timezone': 'UTC',
        'client_session_keep_alive': True,
        'client_session_keep_alive_heartbeat_frequency': 10,
    }
    cnx = snowflake.connector.connect(**config)
    try:
        # The min value of client_session_keep_alive_heartbeat_frequency
        # is 1/16 of master token validity, so 14400 / 4 /4 => 900
        assert cnx.client_session_keep_alive_heartbeat_frequency == 900
    finally:
        cnx.close()


def test_bad_db(db_parameters):
    """Attempts to use a bad DB."""
    cnx = snowflake.connector.connect(
        user=db_parameters['user'],
        password=db_parameters['password'],
        host=db_parameters['host'],
        port=db_parameters['port'],
        account=db_parameters['account'],
        protocol=db_parameters['protocol'],
        database='baddb',
    )
    assert cnx, 'invald cnx'
    cnx.close()


def test_bogus(db_parameters):
    """Attempts to login with invalid user name and password.

    Notes:
        This takes a long time.
    """
    with pytest.raises(DatabaseError):
        snowflake.connector.connect(
            protocol='http',
            user='bogus',
            password='bogus',
            host=db_parameters['host'],
            port=db_parameters['port'],
            account=db_parameters['account'],
            login_timeout=5,
        )

    with pytest.raises(DatabaseError):
        snowflake.connector.connect(
            protocol='http',
            user='bogus',
            password='bogus',
            account='testaccount123',
            host=db_parameters['host'],
            port=db_parameters['port'],
            login_timeout=5,
            insecure_mode=True
        )

    with pytest.raises(DatabaseError):
        snowflake.connector.connect(
            protocol='http',
            user='snowman',
            password='',
            account='testaccount123',
            host=db_parameters['host'],
            port=db_parameters['port'],
            login_timeout=5,
        )

    with pytest.raises(ProgrammingError):
        snowflake.connector.connect(
            protocol='http',
            user='',
            password='password',
            account='testaccount123',
            host=db_parameters['host'],
            port=db_parameters['port'],
            login_timeout=5,
        )


def test_invalid_application(db_parameters):
    """Invalid application name."""
    with pytest.raises(snowflake.connector.Error):
        snowflake.connector.connect(
            protocol=db_parameters['protocol'],
            user=db_parameters['user'],
            password=db_parameters['password'],
            application='%%%')


def test_valid_application(db_parameters):
    """Valid application name."""
    application = 'Special_Client'
    cnx = snowflake.connector.connect(
        user=db_parameters['user'],
        password=db_parameters['password'],
        host=db_parameters['host'],
        port=db_parameters['port'],
        account=db_parameters['account'],
        application=application,
        protocol=db_parameters['protocol'],
    )
    assert cnx.application == application, "Must be valid application"
    cnx.close()


def test_invalid_default_parameters(db_parameters):
    """Invalid database, schema, warehouse and role name."""
    cnx = snowflake.connector.connect(
        user=db_parameters['user'],
        password=db_parameters['password'],
        host=db_parameters['host'],
        port=db_parameters['port'],
        account=db_parameters['account'],
        protocol=db_parameters['protocol'],
        database='neverexists',
        schema='neverexists',
        warehouse='neverexits',
    )
    assert cnx, "Must be success"

    with pytest.raises(snowflake.connector.DatabaseError):
        # must not success
        snowflake.connector.connect(
            user=db_parameters['user'],
            password=db_parameters['password'],
            host=db_parameters['host'],
            port=db_parameters['port'],
            account=db_parameters['account'],
            protocol=db_parameters['protocol'],
            database='neverexists',
            schema='neverexists',
            validate_default_parameters=True,
        )

    with pytest.raises(snowflake.connector.DatabaseError):
        # must not success
        snowflake.connector.connect(
            user=db_parameters['user'],
            password=db_parameters['password'],
            host=db_parameters['host'],
            port=db_parameters['port'],
            account=db_parameters['account'],
            protocol=db_parameters['protocol'],
            database=db_parameters['database'],
            schema='neverexists',
            validate_default_parameters=True,
        )

    with pytest.raises(snowflake.connector.DatabaseError):
        # must not success
        snowflake.connector.connect(
            user=db_parameters['user'],
            password=db_parameters['password'],
            host=db_parameters['host'],
            port=db_parameters['port'],
            account=db_parameters['account'],
            protocol=db_parameters['protocol'],
            database=db_parameters['database'],
            schema=db_parameters['schema'],
            warehouse='neverexists',
            validate_default_parameters=True,
        )

    # Invalid role name is already validated
    with pytest.raises(snowflake.connector.DatabaseError):
        # must not success
        snowflake.connector.connect(
            user=db_parameters['user'],
            password=db_parameters['password'],
            host=db_parameters['host'],
            port=db_parameters['port'],
            account=db_parameters['account'],
            protocol=db_parameters['protocol'],
            database=db_parameters['database'],
            schema=db_parameters['schema'],
            role='neverexists',
        )


@pytest.mark.skipif(
    not CONNECTION_PARAMETERS_ADMIN,
    reason="The user needs a privilege of create warehouse."
)
def test_drop_create_user(conn_cnx, db_parameters):
    """Drops and creates user."""
    with conn_cnx() as cnx, cnx.cursor() as csr:
        csr.execute('use role accountadmin')
        csr.execute('drop user if exists snowdog')
        csr.execute("create user if not exists snowdog identified by 'testdoc'")
        csr.execute(f"use {db_parameters['database']}")
        csr.execute("create or replace role snowdog_role")
        csr.execute("grant role snowdog_role to user snowdog")
        csr.execute(f"grant all on database {db_parameters['database']} to role snowdog_role")
        csr.execute(f"grant all on schema {db_parameters['schema']} to role snowdog_role")

    with conn_cnx(user='snowdog', password='testdoc') as cnx2, cnx2.cursor() as csr:
        csr.execute('use role snowdog_role')
        csr.execute(f"use {db_parameters['database']}")
        csr.execute(f"use schema {db_parameters['schema']}")
        csr.execute('create or replace table friends(name varchar(100))')
        csr.execute('drop table friends')

    with conn_cnx() as cnx, cnx.cursor() as csr:
        csr.execute('use role accountadmin')
        csr.execute(
            f"revoke all on database {db_parameters['database']} from role snowdog_role")
        csr.execute('drop role snowdog_role')
        csr.execute('drop user if exists snowdog')


@pytest.mark.timeout(15)
def test_invalid_account_timeout():
    with pytest.raises(ForbiddenError):
        snowflake.connector.connect(
            account='bogus',
            user='test',
            password='test',
            login_timeout=5
        )


@pytest.mark.timeout(15)
def test_invalid_proxy(db_parameters):
    with pytest.raises(OperationalError):
        snowflake.connector.connect(
            protocol='http',
            account='testaccount',
            user=db_parameters['user'],
            password=db_parameters['password'],
            host=db_parameters['host'],
            port=db_parameters['port'],
            login_timeout=5,
            proxy_host='localhost',
            proxy_port='3333'
        )
    # NOTE environment variable is set if the proxy parameter is specified.
    del os.environ['HTTP_PROXY']
    del os.environ['HTTPS_PROXY']


@pytest.mark.timeout(15)
def test_eu_connection(tmpdir):
    """Tests setting custom region.

    If region is specified to eu-central-1, the URL should become
    https://testaccount1234.eu-central-1.snowflakecomputing.com/ .

    Notes:
        Region is deprecated.
    """
    import os
    os.environ["SF_OCSP_RESPONSE_CACHE_SERVER_ENABLED"] = "true"
    with pytest.raises(ForbiddenError):
        # must reach Snowflake
        snowflake.connector.connect(
            account='testaccount1234',
            user='testuser',
            password='testpassword',
            region='eu-central-1',
            login_timeout=5,
            ocsp_response_cache_filename=os.path.join(
                str(tmpdir), "test_ocsp_cache.txt")
        )


def test_us_west_connection(tmpdir):
    """Tests default region setting.

    Region='us-west-2' indicates no region is included in the hostname, i.e.,
    https://testaccount1234.snowflakecomputing.com.

    Notes:
        Region is deprecated.
    """
    with pytest.raises(ForbiddenError):
        # must reach Snowflake
        snowflake.connector.connect(
            account='testaccount1234',
            user='testuser',
            password='testpassword',
            region='us-west-2',
            login_timeout=5,
        )


@pytest.mark.timeout(60)
def test_privatelink(db_parameters):
    """Ensure the OCSP cache server URL is overridden if privatelink connection is used."""
    with mock.patch.dict('os.environ', {'SF_OCSP_FAIL_OPEN': 'false',
                                        'SF_OCSP_DO_RETRY': 'false'}):
        with pytest.raises(OperationalError):
            snowflake.connector.connect(
                account='testaccount',
                user='testuser',
                password='testpassword',
                region='eu-central-1.privatelink',
                login_timeout=5,
            )
        ocsp_url = os.getenv('SF_OCSP_RESPONSE_CACHE_SERVER_URL')
        assert ocsp_url is not None, "OCSP URL should not be None"
        assert ocsp_url == "http://ocsp.testaccount.eu-central-1." \
                           "privatelink.snowflakecomputing.com/" \
                           "ocsp_response_cache.json"

    cnx = snowflake.connector.connect(
        user=db_parameters['user'],
        password=db_parameters['password'],
        host=db_parameters['host'],
        port=db_parameters['port'],
        account=db_parameters['account'],
        database=db_parameters['database'],
        protocol=db_parameters['protocol'],
        timezone='UTC',
    )
    assert cnx, 'invalid cnx'

    ocsp_url = os.getenv('SF_OCSP_RESPONSE_CACHE_SERVER_URL')
    assert ocsp_url is None, "OCSP URL should be None: {}".format(ocsp_url)


def test_disable_request_pooling(conn_cnx):
    """Creates a connection with disabled request pooling."""
    with conn_cnx(disable_request_pooling=True, timezone='UTC') as cnx:
        assert cnx.disable_request_pooling


@pytest.mark.skipolddriver
def test_okta_url(db_parameters):
    orig_authenticator = 'https://someaccount.okta.com/snowflake/oO56fExYCGnfV83/2345'

    def mock_auth(self, auth_instance):
        assert isinstance(auth_instance, AuthByOkta)
        assert self._authenticator == orig_authenticator

    with mock.patch('snowflake.connector.connection.SnowflakeConnection._SnowflakeConnection__authenticate', mock_auth):
        cnx = snowflake.connector.connect(
            user=db_parameters['user'],
            password=db_parameters['password'],
            host=db_parameters['host'],
            port=db_parameters['port'],
            account=db_parameters['account'],
            schema=db_parameters['schema'],
            database=db_parameters['database'],
            protocol=db_parameters['protocol'],
            timezone='UTC',
            authenticator=orig_authenticator,
        )
        assert cnx


@pytest.mark.skipolddriver
def test_use_openssl_only(db_parameters):
    cnx = snowflake.connector.connect(
        user=db_parameters['user'],
        password=db_parameters['password'],
        host=db_parameters['host'],
        port=db_parameters['port'],
        account=db_parameters['account'],
        protocol=db_parameters['protocol'],
        use_openssl_only=True,
    )
    assert cnx
    assert 'SF_USE_OPENSSL_ONLY' in os.environ
    # Note during testing conftest will default this value to False, so if testing this we need to manually clear it
    # Let's test it again, after clearing it
    del os.environ['SF_USE_OPENSSL_ONLY']
    cnx = snowflake.connector.connect(
        user=db_parameters['user'],
        password=db_parameters['password'],
        host=db_parameters['host'],
        port=db_parameters['port'],
        account=db_parameters['account'],
        protocol=db_parameters['protocol'],
        use_openssl_only=True,
    )
    assert cnx
    assert os.environ['SF_USE_OPENSSL_ONLY'] == 'True'


def test_dashed_url(db_parameters):
    """Test whether dashed URLs get created correctly."""
    with mock.patch("snowflake.connector.network.SnowflakeRestful.fetch",
                    return_value={'data': {'token': None,
                                           'masterToken': None},
                                  'success': True}) as mocked_fetch:
        with snowflake.connector.connect(
                user='test-user',
                password='test-password',
                host='test-host',
                port='443',
                account='test-account',
        ) as cnx:
            assert cnx
            cnx.commit = cnx.rollback = lambda: None  # Skip tear down, there's only a mocked rest api
            assert any([c.args[1].startswith('https://test-host:443') for c in mocked_fetch.call_args_list])


def test_dashed_url_account_name(db_parameters):
    """Tests whether dashed URLs get created correctly when no hostname is provided."""
    with mock.patch("snowflake.connector.network.SnowflakeRestful.fetch",
                    return_value={'data': {'token': None,
                                           'masterToken': None},
                                  'success': True}) as mocked_fetch:
        with snowflake.connector.connect(
                user='test-user',
                password='test-password',
                port='443',
                account='test-account',
        ) as cnx:
            assert cnx
            cnx.commit = cnx.rollback = lambda: None  # Skip tear down, there's only a mocked rest api
            assert any([c.args[1].startswith('https://test-account.snowflakecomputing.com:443') for c in
                        mocked_fetch.call_args_list])


@pytest.mark.skipolddriver
@pytest.mark.parametrize('name,value,exc_warn', [
    # Not existing parameter
    ('no_such_parameter', True, UserWarning("'no_such_parameter' is an unknown connection parameter")),
    # Typo in parameter name
    ('applucation', True, UserWarning("'applucation' is an unknown connection parameter, did you mean 'application'?")),
    # Single type error
    ('support_negative_year', "True", UserWarning("'support_negative_year' connection parameter should be of type "
                                                  "'bool', but is a 'str'")),
    # Multiple possible type error
    ('autocommit', "True", UserWarning("'autocommit' connection parameter should be of type "
                                       "'(NoneType, bool)', but is a 'str'")),
])
def test_invalid_connection_parameter(db_parameters, name, value, exc_warn):
    with warnings.catch_warnings(record=True) as w:
        conn_params = {
            'account': db_parameters['account'],
            'user': db_parameters['user'],
            'password': db_parameters['password'],
            'schema': db_parameters['schema'],
            'database': db_parameters['database'],
            'protocol': db_parameters['protocol'],
            'host': db_parameters['host'],
            'port': db_parameters['port'],
            'validate_default_parameters': True,
            name: value
        }
        try:
            conn = snowflake.connector.connect(**conn_params)
            assert getattr(conn, '_' + name) == value
            assert len(w) == 1
            assert str(w[0].message) == str(exc_warn)
        finally:
            conn.close()


def test_invalid_connection_parameters_turned_off(db_parameters):
    """Makes sure parameter checking can be turned off."""
    with warnings.catch_warnings(record=True) as w:
        conn_params = {
            'account': db_parameters['account'],
            'user': db_parameters['user'],
            'password': db_parameters['password'],
            'schema': db_parameters['schema'],
            'database': db_parameters['database'],
            'protocol': db_parameters['protocol'],
            'host': db_parameters['host'],
            'port': db_parameters['port'],
            'validate_default_parameters': False,
            'autocommit': "True",  # Wrong type
            'applucation': "this is a typo or my own variable",  # Wrong name
        }
        try:
            conn = snowflake.connector.connect(**conn_params)
            assert conn._autocommit == conn_params['autocommit']
            assert conn._applucation == conn_params['applucation']
            assert len(w) == 0
        finally:
            conn.close()


def test_invalid_connection_parameters_only_warns(db_parameters):
    """This test suppresses warnings to only have warehouse, database and schema checking."""
    with warnings.catch_warnings(record=True) as w:
        conn_params = {
            'account': db_parameters['account'],
            'user': db_parameters['user'],
            'password': db_parameters['password'],
            'schema': db_parameters['schema'],
            'database': db_parameters['database'],
            'protocol': db_parameters['protocol'],
            'host': db_parameters['host'],
            'port': db_parameters['port'],
            'validate_default_parameters': True,
            'autocommit': "True",  # Wrong type
            'applucation': "this is a typo or my own variable",  # Wrong name
        }
        with warnings.catch_warnings():
            warnings.simplefilter("ignore")
            with snowflake.connector.connect(**conn_params) as conn:
                assert conn._autocommit == conn_params['autocommit']
                assert conn._applucation == conn_params['applucation']
                assert len(w) == 0


@pytest.mark.skipolddriver
def test_region_deprecation(conn_cnx):
    """Tests whether region raises a deprecation warning."""
    with conn_cnx() as conn:
        with warnings.catch_warnings(record=True) as w:
            conn.region
        assert len(w) == 1
        assert issubclass(w[0].category, PendingDeprecationWarning)
        assert "Region has been deprecated" in str(w[0].message)


def test_invalid_errorhander_error(conn_cnx):
    """Tests if no errorhandler cannot be set."""
    with conn_cnx() as conn:
        with pytest.raises(ProgrammingError, match="None errorhandler is specified"):
            conn.errorhandler = None
        original_handler = conn.errorhandler
        conn.errorhandler = original_handler
        assert conn.errorhandler is original_handler


def test_disable_request_pooling_setter(conn_cnx):
    """Tests whether request pooling can be set successfully."""
    with conn_cnx() as conn:
        original_value = conn.disable_request_pooling
        conn.disable_request_pooling = not original_value
        assert conn.disable_request_pooling == (not original_value)
        conn.disable_request_pooling = original_value
        assert conn.disable_request_pooling == original_value


def test_autocommit_closed_already(conn_cnx):
    """Test if setting autocommit on an already closed connection raised right error."""
    with conn_cnx() as conn:
        pass
    with pytest.raises(DatabaseError, match=r"Connection is closed") as dbe:
        conn.autocommit(True)
        assert dbe.errno == ER_CONNECTION_IS_CLOSED


def test_autocommit_invalid_type(conn_cnx):
    """Tests if setting autocommit on an already closed connection raised right error."""
    with conn_cnx() as conn:
        with pytest.raises(ProgrammingError, match=r"Invalid parameter: True") as dbe:
            conn.autocommit('True')
            assert dbe.errno == ER_INVALID_VALUE


def test_autocommit_unsupported(conn_cnx, caplog):
    """Tests if server-side error is handled correctly when setting autocommit."""
    with conn_cnx() as conn, caplog.at_level(logging.DEBUG, 'snowflake.connector'):
        with mock.patch('snowflake.connector.cursor.SnowflakeCursor.execute',
                        side_effect=Error("Test error", sqlstate=SQLSTATE_FEATURE_NOT_SUPPORTED)):
            conn.autocommit(True)
        assert ('snowflake.connector.connection',
                logging.DEBUG,
                "Autocommit feature is not enabled for this connection. Ignored") in caplog.record_tuples


def test_sequence_counter(conn_cnx):
    """Tests whether setting sequence counter and increasing it works as expected."""
    with conn_cnx(sequence_counter=4) as conn:
        assert conn.sequence_counter == 4
        with conn.cursor() as cur:
            assert cur.execute('select 1 ').fetchall() == [(1,)]
        assert conn.sequence_counter == 5


def test_missing_account(conn_cnx):
    """Test whether missing account raises the right exception."""
    with pytest.raises(ProgrammingError, match="Account must be specified") as pe:
        with conn_cnx(account=''):
            pass
        assert pe.errno == ER_NO_ACCOUNT_NAME


@pytest.mark.parametrize('resp', [None, {}])
def test_empty_response(conn_cnx, resp):
    """Tests that cmd_query returns an empty response when empty/no response is recevided from back-end."""
    with conn_cnx() as conn:
        with mock.patch('snowflake.connector.network.SnowflakeRestful.request', return_value=resp):
            assert conn.cmd_query('select 1', 0, uuid4()) == {'data': {}}


@pytest.mark.skipolddriver
def test_authenticate_error(conn_cnx, caplog):
    """Test Reauthenticate error handling while authenticating."""
    mock_auth = mock.MagicMock()
    mock_auth.authenticate.side_effect = ReauthenticationRequest(None)
    with conn_cnx() as conn:
        caplog.set_level(logging.DEBUG, 'snowflake.connector')
        with pytest.raises(ReauthenticationRequest):
            conn._authenticate(mock_auth)
        assert ('snowflake.connector.connection',
                logging.DEBUG,
                'ID token expired. Reauthenticating...: None') in caplog.record_tuples


def test_process_qmark_params_error(conn_cnx):
    """Tests errors thrown in _process_params_qmarks."""
    with conn_cnx() as conn:
        with pytest.raises(ProgrammingError, match='Binding parameters must be a list: invalid input') as pe:
            conn._process_params_qmarks('invalid input')
            assert pe.errno == ER_FAILED_PROCESSING_PYFORMAT
        with pytest.raises(ProgrammingError,
                           match="Binding parameters must be a list where one element is a single value or "
                                 "a pair of Snowflake datatype and a value") as pe:
            conn._process_params_qmarks(((1, 2, 3),))
            assert pe.errno == ER_FAILED_PROCESSING_PYFORMAT
    with pytest.raises(ProgrammingError,
                       match=r"Python data type \[magicmock\] cannot be automatically mapped to Snowflake") as pe:
        conn._process_params_qmarks([mock.MagicMock()])
        assert pe.errno == ER_NOT_IMPLICITY_SNOWFLAKE_DATATYPE


@pytest.mark.skipolddriver
def test_process_param_dict_error(conn_cnx):
    """Tests whether exceptions in __process_params_dict are handled correctly."""
    with conn_cnx() as conn:
        with pytest.raises(ProgrammingError, match="Failed processing pyformat-parameters: test") as pe:
            with mock.patch('snowflake.connector.converter.SnowflakeConverter.to_snowflake',
                            side_effect=Exception('test')):
                conn._process_params({'asd': 'something'})
            assert pe.errno == ER_FAILED_PROCESSING_PYFORMAT


@pytest.mark.skipolddriver
def test_process_param_error(conn_cnx):
    """Tests whether exceptions in __process_params_dict are handled correctly."""
    with conn_cnx() as conn:
        with pytest.raises(ProgrammingError, match="Failed processing pyformat-parameters; test") as pe:
            with mock.patch('snowflake.connector.converter.SnowflakeConverter.to_snowflake',
                            side_effect=Exception('test')):
                conn._process_params(mock.Mock())
            assert pe.errno == ER_FAILED_PROCESSING_PYFORMAT


@pytest.mark.parametrize('auto_commit', [pytest.param(True, marks=pytest.mark.skipolddriver), False])
def test_autocommit(conn_cnx, db_parameters, auto_commit):
    conn = snowflake.connector.connect(**db_parameters)
    with mock.patch.object(conn, 'commit') as mocked_commit:
        with conn:
            with conn.cursor() as cur:
                cur.execute(f"alter session set autocommit = {auto_commit}")
    if auto_commit:
        assert not mocked_commit.called
    else:
        assert mocked_commit.called<|MERGE_RESOLUTION|>--- conflicted
+++ resolved
@@ -27,11 +27,7 @@
 from snowflake.connector.sqlstate import SQLSTATE_FEATURE_NOT_SUPPORTED
 
 try:  # pragma: no cover
-<<<<<<< HEAD
-    from ..parameters import (CONNECTION_PARAMETERS_ADMIN)
-=======
-    from parameters import CONNECTION_PARAMETERS_ADMIN
->>>>>>> e94e75e4
+    from ..parameters import CONNECTION_PARAMETERS_ADMIN
 except ImportError:
     CONNECTION_PARAMETERS_ADMIN = {}
 
