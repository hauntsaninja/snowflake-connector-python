#!/usr/bin/env python
# -*- coding: utf-8 -*-
#
# Copyright (c) 2012-2021 Snowflake Computing Inc. All right reserved.
#
import os
from logging import getLogger
from os import path

import pytest
from mock import patch

from ..integ_helpers import put
from ..randomize import random_string

try:

    from ..parameters import CONNECTION_PARAMETERS_ADMIN
except ImportError:
    CONNECTION_PARAMETERS_ADMIN = {}

THIS_DIR = path.dirname(path.realpath(__file__))

logger = getLogger(__name__)


<<<<<<< HEAD
=======
@pytest.fixture()
def test_data(request, conn_cnx, db_parameters):
    def connection():
        """Abstracting away connection creation."""
        return conn_cnx()

    return create_test_data(request, db_parameters, connection)


@pytest.fixture()
def s3_test_data(request, conn_cnx, db_parameters):
    def connection():
        """Abstracting away connection creation."""
        return conn_cnx(
            user=db_parameters["user"],
            account=db_parameters["account"],
            password=db_parameters["password"],
        )

    return create_test_data(request, db_parameters, connection)


def create_test_data(request, db_parameters, connection):
    assert "AWS_ACCESS_KEY_ID" in os.environ
    assert "AWS_SECRET_ACCESS_KEY" in os.environ

    unique_name = db_parameters["name"]
    database_name = "{}_db".format(unique_name)
    warehouse_name = "{}_wh".format(unique_name)

    def fin():
        with connection() as cnx:
            with cnx.cursor() as cur:
                cur.execute("drop database {}".format(database_name))
                cur.execute("drop warehouse {}".format(warehouse_name))

    request.addfinalizer(fin)

    class TestData(object):
        def __init__(self):
            self.test_data_dir = (
                pathlib.Path(__file__).parent.parent / "data"
            ).absolute()
            self.AWS_ACCESS_KEY_ID = "'{}'".format(os.environ["AWS_ACCESS_KEY_ID"])
            self.AWS_SECRET_ACCESS_KEY = "'{}'".format(
                os.environ["AWS_SECRET_ACCESS_KEY"]
            )
            self.stage_name = "{}_stage".format(unique_name)
            self.warehouse_name = warehouse_name
            self.database_name = database_name
            self.connection = connection
            self.user_bucket = os.getenv(
                "SF_AWS_USER_BUCKET", "sfc-dev1-regression/{}/reg".format(getuser())
            )

    ret = TestData()

    with connection() as cnx:
        with cnx.cursor() as cur:
            cur.execute("use role sysadmin")
            cur.execute(
                """
create or replace warehouse {}
warehouse_size = 'small'
warehouse_type='standard'
auto_suspend=1800
""".format(
                    warehouse_name
                )
            )
            cur.execute(
                """
create or replace database {}
""".format(
                    database_name
                )
            )
            cur.execute(
                """
create or replace schema pytesting_schema
"""
            )
            cur.execute(
                """
create or replace file format VSV type = 'CSV'
field_delimiter='|' error_on_column_count_mismatch=false
"""
            )

    return ret


@pytest.mark.skipif(
    not CONNECTION_PARAMETERS_ADMIN, reason="Snowflake admin account is not accessible."
)
def test_load_s3(test_data, conn_cnx):
    with conn_cnx() as cnx:
        with cnx.cursor() as cur:
            cur.execute("""use warehouse {}""".format(test_data.warehouse_name))
            cur.execute(
                """use schema {}.pytesting_schema""".format(test_data.database_name)
            )
            cur.execute(
                """
create or replace table tweets(created_at timestamp,
id number, id_str string, text string, source string,
in_reply_to_status_id number, in_reply_to_status_id_str string,
in_reply_to_user_id number, in_reply_to_user_id_str string,
in_reply_to_screen_name string, user__id number, user__id_str string,
user__name string, user__screen_name string, user__location string,
user__description string, user__url string,
user__entities__description__urls string, user__protected string,
user__followers_count number, user__friends_count number,
user__listed_count number, user__created_at timestamp,
user__favourites_count number, user__utc_offset number,
user__time_zone string, user__geo_enabled string, user__verified string,
user__statuses_count number, user__lang string,
user__contributors_enabled string, user__is_translator string,
user__profile_background_color string,
user__profile_background_image_url string,
user__profile_background_image_url_https string,
user__profile_background_tile string, user__profile_image_url string,
user__profile_image_url_https string, user__profile_link_color string,
user__profile_sidebar_border_color string,
user__profile_sidebar_fill_color string, user__profile_text_color string,
user__profile_use_background_image string, user__default_profile string,
user__default_profile_image string, user__following string,
user__follow_request_sent string, user__notifications string, geo string,
coordinates string, place string, contributors string,
retweet_count number,
favorite_count number, entities__hashtags string, entities__symbols string,
entities__urls string, entities__user_mentions string, favorited string,
retweeted string, lang string)"""
            )
            cur.execute("ls @%tweets")
            assert cur.rowcount == 0, (
                "table newly created should not have any " "files in its staging area"
            )
            cur.execute(
                """
copy into tweets from s3://sfc-dev1-data/twitter/O1k/tweets/
credentials=(
AWS_KEY_ID={aws_access_key_id}
AWS_SECRET_KEY={aws_secret_access_key})
file_format=(
    skip_header=1 null_if=('')
    field_optionally_enclosed_by='"'
)
""".format(
                    aws_access_key_id=test_data.AWS_ACCESS_KEY_ID,
                    aws_secret_access_key=test_data.AWS_SECRET_ACCESS_KEY,
                )
            )
            assert cur.rowcount == 1, "copy into tweets did not set rowcount to 1"
            results = cur.fetchall()
            assert results[0][0] == ("s3://sfc-dev1-data/twitter/O1k/tweets/1.csv.gz")
            cur.execute("drop table tweets")


@pytest.mark.aws
@pytest.mark.skipif(
    not CONNECTION_PARAMETERS_ADMIN, reason="Snowflake admin account is not accessible."
)
def test_put_local_file(s3_test_data, conn_cnx):
    with s3_test_data.connection() as cnx:
        with cnx.cursor() as cur:
            cur.execute("""use warehouse {}""".format(s3_test_data.warehouse_name))
            cur.execute("alter session set DISABLE_PUT_AND_GET_ON_EXTERNAL_STAGE=false")
            cur.execute(
                """use schema {}.pytesting_schema""".format(s3_test_data.database_name)
            )
            cur.execute(
                """
create or replace table pytest_putget_t1 (
c1 STRING, c2 STRING, c3 STRING,
c4 STRING, c5 STRING, c6 STRING, c7 STRING, c8 STRING, c9 STRING)
stage_file_format = (
    field_delimiter = '|'
    error_on_column_count_mismatch=false)
    stage_copy_options = (purge=false)
    stage_location = (
        url = 's3://{user_bucket}/{stage_name}'
    credentials = (
        AWS_KEY_ID={aws_access_key_id}
        AWS_SECRET_KEY={aws_secret_access_key})
)
""".format(
                    aws_access_key_id=s3_test_data.AWS_ACCESS_KEY_ID,
                    aws_secret_access_key=s3_test_data.AWS_SECRET_ACCESS_KEY,
                    user_bucket=s3_test_data.user_bucket,
                    stage_name=s3_test_data.stage_name,
                )
            )
            cur.execute(
                """
put file://{}/ExecPlatform/Database/data/orders_10*.csv @%pytest_putget_t1
""".format(
                    s3_test_data.test_data_dir
                )
            )
            assert cur.is_file_transfer
            cur.execute("ls @%pytest_putget_t1").fetchall()
            assert not cur.is_file_transfer
            assert cur.rowcount == 2, "ls @%pytest_putget_t1 did not return 2 rows"
            cur.execute("copy into pytest_putget_t1")
            results = cur.fetchall()
            assert len(results) == 2, "2 files were not copied"
            assert results[0][1] == "LOADED", "file 1 was not loaded after copy"
            assert results[1][1] == "LOADED", "file 2 was not loaded after copy"

            cur.execute("select count(*) from pytest_putget_t1")
            results = cur.fetchall()
            assert results[0][0] == 73, "73 rows not loaded into putest_putget_t1"
            cur.execute("rm @%pytest_putget_t1")
            results = cur.fetchall()
            assert len(results) == 2, "two files were not removed"
            cur.execute(
                "select STATUS from information_schema.load_history where table_name='PYTEST_PUTGET_T1'"
            )
            results = cur.fetchall()
            assert results[0][0] == "LOADED", "history does not show file to be loaded"
            cur.execute("drop table pytest_putget_t1")


@pytest.mark.flaky(reruns=3)
@pytest.mark.skipif(
    not CONNECTION_PARAMETERS_ADMIN, reason="Snowflake admin account is not accessible."
)
def test_put_load_from_user_stage(test_data, conn_cnx):
    with conn_cnx() as cnx:
        with cnx.cursor() as cur:
            cur.execute("alter session set DISABLE_PUT_AND_GET_ON_EXTERNAL_STAGE=false")
            cur.execute("""use warehouse {}""".format(test_data.warehouse_name))
            cur.execute(
                """use schema {}.pytesting_schema""".format(test_data.database_name)
            )
            cur.execute(
                """
create or replace stage {stage_name}
url='s3://{user_bucket}/{stage_name}'
credentials = (
AWS_KEY_ID={aws_access_key_id}
AWS_SECRET_KEY={aws_secret_access_key})
""".format(
                    aws_access_key_id=test_data.AWS_ACCESS_KEY_ID,
                    aws_secret_access_key=test_data.AWS_SECRET_ACCESS_KEY,
                    user_bucket=test_data.user_bucket,
                    stage_name=test_data.stage_name,
                )
            )
            cur.execute(
                """
create or replace table pytest_putget_t2 (c1 STRING, c2 STRING, c3 STRING,
  c4 STRING, c5 STRING, c6 STRING, c7 STRING, c8 STRING, c9 STRING)
"""
            )
            cur.execute(
                """
put file://{project_root}/ExecPlatform/Database/data/orders_10*.csv
@{stage_name}
""".format(
                    project_root=test_data.test_data_dir,
                    stage_name=test_data.stage_name,
                )
            )
            # two files should have been put in the staging are
            results = cur.fetchall()
            assert len(results) == 2

            cur.execute("ls @%pytest_putget_t2")
            results = cur.fetchall()
            assert len(results) == 0, "no files should have been loaded yet"

            # copy
            cur.execute(
                """
copy into pytest_putget_t2 from @{stage_name}
file_format = (field_delimiter = '|' error_on_column_count_mismatch=false)
purge=true
""".format(
                    stage_name=test_data.stage_name
                )
            )
            results = sorted(cur.fetchall())
            assert len(results) == 2, "copy failed to load two files from the stage"
            assert results[0][0] == (
                "s3://{user_bucket}/{stage_name}/orders_100.csv.gz".format(
                    user_bucket=test_data.user_bucket,
                    stage_name=test_data.stage_name,
                )
            ), "copy did not load file orders_100"

            assert results[1][0] == (
                "s3://{user_bucket}/{stage_name}/orders_101.csv.gz".format(
                    user_bucket=test_data.user_bucket,
                    stage_name=test_data.stage_name,
                )
            ), "copy did not load file orders_101"

            # should be empty (purged)
            cur.execute("ls @{stage_name}".format(stage_name=test_data.stage_name))
            results = cur.fetchall()
            assert len(results) == 0, "copied files not purged"
            cur.execute("drop table pytest_putget_t2")
            cur.execute(
                "drop stage {stage_name}".format(stage_name=test_data.stage_name)
            )


@pytest.mark.aws
@pytest.mark.skipif(
    not CONNECTION_PARAMETERS_ADMIN, reason="Snowflake admin account is not accessible."
)
def test_unload(s3_test_data):
    with s3_test_data.connection() as cnx:
        with cnx.cursor() as cur:
            cur.execute("""use warehouse {}""".format(s3_test_data.warehouse_name))
            cur.execute(
                """use schema {}.pytesting_schema""".format(s3_test_data.database_name)
            )
            cur.execute(
                """
create or replace stage {stage_name}
url='s3://{user_bucket}/{stage_name}/pytest_put_unload/unload/'
credentials = (
AWS_KEY_ID={aws_access_key_id}
AWS_SECRET_KEY={aws_secret_access_key})
""".format(
                    aws_access_key_id=s3_test_data.AWS_ACCESS_KEY_ID,
                    aws_secret_access_key=s3_test_data.AWS_SECRET_ACCESS_KEY,
                    user_bucket=s3_test_data.user_bucket,
                    stage_name=s3_test_data.stage_name,
                )
            )

            cur.execute(
                """
CREATE OR REPLACE TABLE pytest_t3  (
c1 STRING, c2 STRING, c3 STRING, c4 STRING, c5 STRING,
c6 STRING, c7 STRING, c8 STRING, c9 STRING)
stage_file_format = (format_name = 'vsv' field_delimiter = '|'
 error_on_column_count_mismatch=false)"""
            )
            cur.execute(
                """
alter stage {stage_name} set file_format = ( format_name = 'VSV' )
""".format(
                    stage_name=s3_test_data.stage_name
                )
            )

            # make sure its clean
            cur.execute("rm @{stage_name}".format(stage_name=s3_test_data.stage_name))

            # put local file
            cur.execute(
                """
put file://{}/ExecPlatform/Database/data/orders_10*.csv
@%pytest_t3""".format(
                    s3_test_data.test_data_dir
                )
            )

            # copy into table
            cur.execute(
                """
copy into pytest_t3
file_format = (field_delimiter = '|' error_on_column_count_mismatch=false)
purge=true"""
            )
            # unload from table
            cur.execute(
                """
copy into @{stage_name}/data_
from pytest_t3 file_format=(format_name='VSV' compression='gzip')
max_file_size=10000000""".format(
                    stage_name=s3_test_data.stage_name
                )
            )

            # load the data back to another table
            cur.execute(
                """
CREATE OR REPLACE TABLE pytest_t3_copy (
c1 STRING, c2 STRING, c3 STRING, c4 STRING, c5 STRING,
c6 STRING, c7 STRING, c8 STRING, c9 STRING)
stage_file_format = (format_name = 'VSV' )"""
            )
            cur.execute(
                """
copy into pytest_t3_copy
from @{stage_name}/data_ return_failed_only=true
""".format(
                    stage_name=s3_test_data.stage_name
                )
            )

            # check to make sure they are equal
            cur.execute(
                """
(select * from pytest_t3 minus select * from pytest_t3_copy)
union
(select * from pytest_t3_copy minus select * from pytest_t3)
"""
            )
            assert cur.rowcount == 0, "unloaded/reloaded data were not the same"
            # clean stage
            cur.execute(
                "rm @{stage_name}/data_".format(stage_name=s3_test_data.stage_name)
            )
            assert cur.rowcount == 1, "only one file was expected to be removed"

            # unload with deflate
            cur.execute(
                """
copy into @{stage_name}/data_
from pytest_t3 file_format=(format_name='VSV' compression='deflate')
max_file_size=10000000
""".format(
                    stage_name=s3_test_data.stage_name
                )
            )
            results = cur.fetchall()
            assert results[0][0] == 73, "73 rows were expected to be loaded"

            # create a table to unload data into
            cur.execute(
                """
CREATE OR REPLACE TABLE pytest_t3_copy
(c1 STRING, c2 STRING, c3 STRING, c4 STRING, c5 STRING, c6 STRING,
c7 STRING, c8 STRING, c9 STRING)
stage_file_format = (
format_name = 'VSV'
compression='deflate')"""
            )
            results = cur.fetchall()
            assert results[0][0], (
                "Table PYTEST_T3_COPY successfully created.",
                "table not created successfully",
            )

            cur.execute(
                """
alter stage {stage_name} set file_format = (
format_name = 'VSV'
compression='deflate')
""".format(
                    stage_name=s3_test_data.stage_name
                )
            )

            cur.execute(
                """
copy into pytest_t3_copy from @{stage_name}/data_
return_failed_only=true
""".format(
                    stage_name=s3_test_data.stage_name
                )
            )
            results = cur.fetchall()
            assert results[0][2] == "LOADED", "rows were not loaded successfully"
            assert results[0][4] == 73, "not all 73 rows were loaded successfully"
            # check to make sure they are equal
            cur.execute(
                """
(select * from pytest_t3 minus select * from pytest_t3_copy)
union
(select * from pytest_t3_copy minus select * from pytest_t3)
"""
            )
            assert cur.rowcount == 0, "unloaded/reloaded data were not the same"
            cur.execute(
                "rm @{stage_name}/data_".format(stage_name=s3_test_data.stage_name)
            )
            assert cur.rowcount == 1, "only one file was expected to be removed"

            # clean stage
            cur.execute(
                "rm @{stage_name}/data_".format(stage_name=s3_test_data.stage_name)
            )

            cur.execute("drop table pytest_t3_copy")
            cur.execute(
                "drop stage {stage_name}".format(stage_name=s3_test_data.stage_name)
            )
            cur.close()


>>>>>>> bc9616ad
@pytest.mark.aws
@pytest.mark.skipif(
    not CONNECTION_PARAMETERS_ADMIN, reason="Snowflake admin account is not accessible."
)
@pytest.mark.parametrize(
    "from_path", [True, pytest.param(False, marks=pytest.mark.skipolddriver)]
)
<<<<<<< HEAD
@pytest.mark.parametrize("from_path", [True, pytest.param(False, marks=pytest.mark.skipolddriver)])
def test_put_with_auto_compress_false(tmpdir, conn_cnx, from_path):
    """Tests PUT command with auto_compress=False."""
    tmp_dir = str(tmpdir.mkdir('data'))
    test_data = os.path.join(tmp_dir, 'data.txt')
    stage_path = random_string(5, prefix="test_put_with_auto_compress_false_")
    with open(test_data, 'w') as f:
        f.write("test1,test2")
        f.write("test3,test4")

    with conn_cnx() as cnx:
        cnx.cursor().execute(f"RM @~/{stage_path}")
        try:
            file_stream = None if from_path else open(test_data, 'rb')
            with cnx.cursor() as cur:
                put(cur, test_data, "~/" + stage_path, from_path, sql_options="auto_compress=FALSE",
                    file_stream=file_stream)

            ret = cnx.cursor().execute(f"LS @~/{stage_path}").fetchone()
            assert f"{stage_path}/data.txt" in ret[0]
            assert "data.txt.gz" not in ret[0]
        finally:
            cnx.cursor().execute(f"RM @~/{stage_path}")
            if file_stream:
                file_stream.close()
=======
def test_put_with_auto_compress_false(tmpdir, db_parameters, from_path):
    """Tests PUT command with auto_compress=False."""
    cnx = snowflake.connector.connect(
        user=db_parameters["user"],
        password=db_parameters["password"],
        host=db_parameters["host"],
        port=db_parameters["port"],
        database=db_parameters["database"],
        account=db_parameters["account"],
        protocol=db_parameters["protocol"],
    )

    tmp_dir = str(tmpdir.mkdir("data"))
    test_data = os.path.join(tmp_dir, "data.txt")
    with open(test_data, "w") as f:
        f.write("test1,test2")
        f.write("test3,test4")

    cnx.cursor().execute("RM @~/test_put_uncompress_file")
    try:
        file_stream = None if from_path else open(test_data, "rb")
        with cnx.cursor() as cur:
            put(
                cur,
                test_data,
                "~/test_put_uncompress_file",
                from_path,
                sql_options="auto_compress=FALSE",
                file_stream=file_stream,
            )

        ret = (
            cnx.cursor()
            .execute(
                """
LS @~/test_put_uncompress_file
"""
            )
            .fetchone()
        )
        assert "test_put_uncompress_file/data.txt" in ret[0]
        assert "data.txt.gz" not in ret[0]
    finally:
        cnx.cursor().execute("RM @~/test_put_uncompress_file")
        if file_stream:
            file_stream.close()
>>>>>>> bc9616ad


@pytest.mark.skipif(
    not CONNECTION_PARAMETERS_ADMIN, reason="Snowflake admin account is not accessible."
)
@pytest.mark.parametrize(
    "from_path", [True, pytest.param(False, marks=pytest.mark.skipolddriver)]
)
<<<<<<< HEAD
@pytest.mark.parametrize("from_path", [True, pytest.param(False, marks=pytest.mark.skipolddriver)])
def test_put_overwrite(tmpdir, conn_cnx, from_path):
    """Tests whether _force_put_overwrite and overwrite=true works as intended."""
    tmp_dir = str(tmpdir.mkdir('data'))
    test_data = os.path.join(tmp_dir, 'data.txt')
    stage_path = random_string(5, prefix="test_put_overwrite_")
    with open(test_data, 'w') as f:
        f.write("test1,test2")
        f.write("test3,test4")

    with conn_cnx() as cnx:
        cnx.cursor().execute(f"RM @~/{stage_path}")
        try:
            file_stream = None if from_path else open(test_data, 'rb')
            with cnx.cursor() as cur:
                with patch.object(cur, '_init_result_and_meta', wraps=cur._init_result_and_meta) as mock_result:
                    put(cur, test_data, f"~/{stage_path}", from_path, file_stream=file_stream)
                    assert mock_result.call_args[0][0]['rowset'][0][-2] == 'UPLOADED'
                with patch.object(cur, '_init_result_and_meta', wraps=cur._init_result_and_meta) as mock_result:
                    put(cur, test_data, f"~/{stage_path}", from_path, file_stream=file_stream)
                    assert mock_result.call_args[0][0]['rowset'][0][-2] == 'SKIPPED'
                with patch.object(cur, '_init_result_and_meta', wraps=cur._init_result_and_meta) as mock_result:
                    put(cur, test_data, f"~/{stage_path}",
                        from_path, file_stream=file_stream, sql_options="OVERWRITE = TRUE")
                    assert mock_result.call_args[0][0]['rowset'][0][-2] == 'UPLOADED'

            ret = cnx.cursor().execute(f"LS @~/{stage_path}").fetchone()
            assert f"{stage_path}/{os.path.basename(test_data)}" in ret[0]
            assert os.path.basename(test_data) + ".gz" in ret[0]
        finally:
            if file_stream:
                file_stream.close()
            cnx.cursor().execute(f"RM @~/{stage_path}")
=======
def test_put_overwrite(tmpdir, db_parameters, from_path):
    """Tests whether _force_put_overwrite and overwrite=true works as intended."""
    cnx = snowflake.connector.connect(
        user=db_parameters["user"],
        password=db_parameters["password"],
        host=db_parameters["host"],
        port=db_parameters["port"],
        database=db_parameters["database"],
        account=db_parameters["account"],
        protocol=db_parameters["protocol"],
    )

    tmp_dir = str(tmpdir.mkdir("data"))
    test_data = os.path.join(tmp_dir, "data.txt")
    with open(test_data, "w") as f:
        f.write("test1,test2")
        f.write("test3,test4")

    cnx.cursor().execute("RM @~/test_put_overwrite")
    try:
        file_stream = None if from_path else open(test_data, "rb")
        with cnx.cursor() as cur:
            with patch.object(
                cur, "_init_result_and_meta", wraps=cur._init_result_and_meta
            ) as mock_result:
                put(
                    cur,
                    test_data,
                    "~/test_put_overwrite",
                    from_path,
                    file_stream=file_stream,
                )
                assert mock_result.call_args[0][0]["rowset"][0][-2] == "UPLOADED"
            with patch.object(
                cur, "_init_result_and_meta", wraps=cur._init_result_and_meta
            ) as mock_result:
                put(
                    cur,
                    test_data,
                    "~/test_put_overwrite",
                    from_path,
                    file_stream=file_stream,
                )
                assert mock_result.call_args[0][0]["rowset"][0][-2] == "SKIPPED"
            with patch.object(
                cur, "_init_result_and_meta", wraps=cur._init_result_and_meta
            ) as mock_result:
                put(
                    cur,
                    test_data,
                    "~/test_put_overwrite",
                    from_path,
                    file_stream=file_stream,
                    sql_options="OVERWRITE = TRUE",
                )
                assert mock_result.call_args[0][0]["rowset"][0][-2] == "UPLOADED"

        ret = cnx.cursor().execute("LS @~/test_put_overwrite").fetchone()
        assert "test_put_overwrite/" + os.path.basename(test_data) in ret[0]
        assert os.path.basename(test_data) + ".gz" in ret[0]
    finally:
        if file_stream:
            file_stream.close()
        cnx.cursor().execute("RM @~/test_put_overwrite")
>>>>>>> bc9616ad


@pytest.mark.skipolddriver
def test_utf8_filename(tmpdir, is_public_test, conn_cnx):
    if is_public_test:
        pytest.skip("account missing on public CI")
    test_file = tmpdir.join("utf卡豆.csv")
    with open(str(test_file), "w") as f:
        f.write("1,2,3\n")
<<<<<<< HEAD
    stage_name = random_string(5, 'test_utf8_filename_')
    with conn_cnx() as con:
=======
    stage_name = random_string(5, "test_utf8_filename_")
    with snowflake.connector.connect(
        user=db_parameters["user"],
        password=db_parameters["password"],
        host=db_parameters["host"],
        port=db_parameters["port"],
        database=db_parameters["database"],
        schema=db_parameters["schema"],
        account=db_parameters["account"],
        protocol=db_parameters["protocol"],
    ) as con:
>>>>>>> bc9616ad
        with con.cursor() as cur:
            cur.execute("create temporary stage {}".format(stage_name))
            cur.execute(
                "PUT 'file://{}' @{}".format(
                    str(test_file).replace("\\", "/"), stage_name
                )
            ).fetchall()
            cur.execute("select $1, $2, $3 from  @{}".format(stage_name))
            assert cur.fetchone() == ("1", "2", "3")


def test_put_threshold(conn_cnx, is_public_test):
    if is_public_test:
<<<<<<< HEAD
        pytest.xfail(reason="This feature hasn't been rolled out for public Snowflake deployments yet.")
    file = 'test_put_get_with_aws_token.txt.gz'

=======
        pytest.xfail(
            reason="This feature hasn't been rolled out for public Snowflake deployments yet."
        )
    file_name = "test_put_get_with_aws_token.txt.gz"
    stage_name = random_string(5, "test_put_get_threshold_")
    file = tmp_path / file_name
    file.touch()
>>>>>>> bc9616ad
    with conn_cnx() as cnx, cnx.cursor() as cur:
        from snowflake.connector.file_transfer_agent import SnowflakeFileTransferAgent

        with patch(
            "snowflake.connector.cursor.SnowflakeFileTransferAgent",
            autospec=SnowflakeFileTransferAgent,
        ) as mock_agent:
<<<<<<< HEAD
            cur.execute(f"put file://{file} @~/{random_string(5)} threshold=156")
        assert mock_agent.call_args.kwargs.get('multipart_threshold', -1) == 156
=======
            cur.execute(f"put file://{file} @{stage_name} threshold=156")
        assert mock_agent.call_args.kwargs.get("multipart_threshold", -1) == 156
>>>>>>> bc9616ad
<|MERGE_RESOLUTION|>--- conflicted
+++ resolved
@@ -14,7 +14,6 @@
 from ..randomize import random_string
 
 try:
-
     from ..parameters import CONNECTION_PARAMETERS_ADMIN
 except ImportError:
     CONNECTION_PARAMETERS_ADMIN = {}
@@ -24,497 +23,6 @@
 logger = getLogger(__name__)
 
 
-<<<<<<< HEAD
-=======
-@pytest.fixture()
-def test_data(request, conn_cnx, db_parameters):
-    def connection():
-        """Abstracting away connection creation."""
-        return conn_cnx()
-
-    return create_test_data(request, db_parameters, connection)
-
-
-@pytest.fixture()
-def s3_test_data(request, conn_cnx, db_parameters):
-    def connection():
-        """Abstracting away connection creation."""
-        return conn_cnx(
-            user=db_parameters["user"],
-            account=db_parameters["account"],
-            password=db_parameters["password"],
-        )
-
-    return create_test_data(request, db_parameters, connection)
-
-
-def create_test_data(request, db_parameters, connection):
-    assert "AWS_ACCESS_KEY_ID" in os.environ
-    assert "AWS_SECRET_ACCESS_KEY" in os.environ
-
-    unique_name = db_parameters["name"]
-    database_name = "{}_db".format(unique_name)
-    warehouse_name = "{}_wh".format(unique_name)
-
-    def fin():
-        with connection() as cnx:
-            with cnx.cursor() as cur:
-                cur.execute("drop database {}".format(database_name))
-                cur.execute("drop warehouse {}".format(warehouse_name))
-
-    request.addfinalizer(fin)
-
-    class TestData(object):
-        def __init__(self):
-            self.test_data_dir = (
-                pathlib.Path(__file__).parent.parent / "data"
-            ).absolute()
-            self.AWS_ACCESS_KEY_ID = "'{}'".format(os.environ["AWS_ACCESS_KEY_ID"])
-            self.AWS_SECRET_ACCESS_KEY = "'{}'".format(
-                os.environ["AWS_SECRET_ACCESS_KEY"]
-            )
-            self.stage_name = "{}_stage".format(unique_name)
-            self.warehouse_name = warehouse_name
-            self.database_name = database_name
-            self.connection = connection
-            self.user_bucket = os.getenv(
-                "SF_AWS_USER_BUCKET", "sfc-dev1-regression/{}/reg".format(getuser())
-            )
-
-    ret = TestData()
-
-    with connection() as cnx:
-        with cnx.cursor() as cur:
-            cur.execute("use role sysadmin")
-            cur.execute(
-                """
-create or replace warehouse {}
-warehouse_size = 'small'
-warehouse_type='standard'
-auto_suspend=1800
-""".format(
-                    warehouse_name
-                )
-            )
-            cur.execute(
-                """
-create or replace database {}
-""".format(
-                    database_name
-                )
-            )
-            cur.execute(
-                """
-create or replace schema pytesting_schema
-"""
-            )
-            cur.execute(
-                """
-create or replace file format VSV type = 'CSV'
-field_delimiter='|' error_on_column_count_mismatch=false
-"""
-            )
-
-    return ret
-
-
-@pytest.mark.skipif(
-    not CONNECTION_PARAMETERS_ADMIN, reason="Snowflake admin account is not accessible."
-)
-def test_load_s3(test_data, conn_cnx):
-    with conn_cnx() as cnx:
-        with cnx.cursor() as cur:
-            cur.execute("""use warehouse {}""".format(test_data.warehouse_name))
-            cur.execute(
-                """use schema {}.pytesting_schema""".format(test_data.database_name)
-            )
-            cur.execute(
-                """
-create or replace table tweets(created_at timestamp,
-id number, id_str string, text string, source string,
-in_reply_to_status_id number, in_reply_to_status_id_str string,
-in_reply_to_user_id number, in_reply_to_user_id_str string,
-in_reply_to_screen_name string, user__id number, user__id_str string,
-user__name string, user__screen_name string, user__location string,
-user__description string, user__url string,
-user__entities__description__urls string, user__protected string,
-user__followers_count number, user__friends_count number,
-user__listed_count number, user__created_at timestamp,
-user__favourites_count number, user__utc_offset number,
-user__time_zone string, user__geo_enabled string, user__verified string,
-user__statuses_count number, user__lang string,
-user__contributors_enabled string, user__is_translator string,
-user__profile_background_color string,
-user__profile_background_image_url string,
-user__profile_background_image_url_https string,
-user__profile_background_tile string, user__profile_image_url string,
-user__profile_image_url_https string, user__profile_link_color string,
-user__profile_sidebar_border_color string,
-user__profile_sidebar_fill_color string, user__profile_text_color string,
-user__profile_use_background_image string, user__default_profile string,
-user__default_profile_image string, user__following string,
-user__follow_request_sent string, user__notifications string, geo string,
-coordinates string, place string, contributors string,
-retweet_count number,
-favorite_count number, entities__hashtags string, entities__symbols string,
-entities__urls string, entities__user_mentions string, favorited string,
-retweeted string, lang string)"""
-            )
-            cur.execute("ls @%tweets")
-            assert cur.rowcount == 0, (
-                "table newly created should not have any " "files in its staging area"
-            )
-            cur.execute(
-                """
-copy into tweets from s3://sfc-dev1-data/twitter/O1k/tweets/
-credentials=(
-AWS_KEY_ID={aws_access_key_id}
-AWS_SECRET_KEY={aws_secret_access_key})
-file_format=(
-    skip_header=1 null_if=('')
-    field_optionally_enclosed_by='"'
-)
-""".format(
-                    aws_access_key_id=test_data.AWS_ACCESS_KEY_ID,
-                    aws_secret_access_key=test_data.AWS_SECRET_ACCESS_KEY,
-                )
-            )
-            assert cur.rowcount == 1, "copy into tweets did not set rowcount to 1"
-            results = cur.fetchall()
-            assert results[0][0] == ("s3://sfc-dev1-data/twitter/O1k/tweets/1.csv.gz")
-            cur.execute("drop table tweets")
-
-
-@pytest.mark.aws
-@pytest.mark.skipif(
-    not CONNECTION_PARAMETERS_ADMIN, reason="Snowflake admin account is not accessible."
-)
-def test_put_local_file(s3_test_data, conn_cnx):
-    with s3_test_data.connection() as cnx:
-        with cnx.cursor() as cur:
-            cur.execute("""use warehouse {}""".format(s3_test_data.warehouse_name))
-            cur.execute("alter session set DISABLE_PUT_AND_GET_ON_EXTERNAL_STAGE=false")
-            cur.execute(
-                """use schema {}.pytesting_schema""".format(s3_test_data.database_name)
-            )
-            cur.execute(
-                """
-create or replace table pytest_putget_t1 (
-c1 STRING, c2 STRING, c3 STRING,
-c4 STRING, c5 STRING, c6 STRING, c7 STRING, c8 STRING, c9 STRING)
-stage_file_format = (
-    field_delimiter = '|'
-    error_on_column_count_mismatch=false)
-    stage_copy_options = (purge=false)
-    stage_location = (
-        url = 's3://{user_bucket}/{stage_name}'
-    credentials = (
-        AWS_KEY_ID={aws_access_key_id}
-        AWS_SECRET_KEY={aws_secret_access_key})
-)
-""".format(
-                    aws_access_key_id=s3_test_data.AWS_ACCESS_KEY_ID,
-                    aws_secret_access_key=s3_test_data.AWS_SECRET_ACCESS_KEY,
-                    user_bucket=s3_test_data.user_bucket,
-                    stage_name=s3_test_data.stage_name,
-                )
-            )
-            cur.execute(
-                """
-put file://{}/ExecPlatform/Database/data/orders_10*.csv @%pytest_putget_t1
-""".format(
-                    s3_test_data.test_data_dir
-                )
-            )
-            assert cur.is_file_transfer
-            cur.execute("ls @%pytest_putget_t1").fetchall()
-            assert not cur.is_file_transfer
-            assert cur.rowcount == 2, "ls @%pytest_putget_t1 did not return 2 rows"
-            cur.execute("copy into pytest_putget_t1")
-            results = cur.fetchall()
-            assert len(results) == 2, "2 files were not copied"
-            assert results[0][1] == "LOADED", "file 1 was not loaded after copy"
-            assert results[1][1] == "LOADED", "file 2 was not loaded after copy"
-
-            cur.execute("select count(*) from pytest_putget_t1")
-            results = cur.fetchall()
-            assert results[0][0] == 73, "73 rows not loaded into putest_putget_t1"
-            cur.execute("rm @%pytest_putget_t1")
-            results = cur.fetchall()
-            assert len(results) == 2, "two files were not removed"
-            cur.execute(
-                "select STATUS from information_schema.load_history where table_name='PYTEST_PUTGET_T1'"
-            )
-            results = cur.fetchall()
-            assert results[0][0] == "LOADED", "history does not show file to be loaded"
-            cur.execute("drop table pytest_putget_t1")
-
-
-@pytest.mark.flaky(reruns=3)
-@pytest.mark.skipif(
-    not CONNECTION_PARAMETERS_ADMIN, reason="Snowflake admin account is not accessible."
-)
-def test_put_load_from_user_stage(test_data, conn_cnx):
-    with conn_cnx() as cnx:
-        with cnx.cursor() as cur:
-            cur.execute("alter session set DISABLE_PUT_AND_GET_ON_EXTERNAL_STAGE=false")
-            cur.execute("""use warehouse {}""".format(test_data.warehouse_name))
-            cur.execute(
-                """use schema {}.pytesting_schema""".format(test_data.database_name)
-            )
-            cur.execute(
-                """
-create or replace stage {stage_name}
-url='s3://{user_bucket}/{stage_name}'
-credentials = (
-AWS_KEY_ID={aws_access_key_id}
-AWS_SECRET_KEY={aws_secret_access_key})
-""".format(
-                    aws_access_key_id=test_data.AWS_ACCESS_KEY_ID,
-                    aws_secret_access_key=test_data.AWS_SECRET_ACCESS_KEY,
-                    user_bucket=test_data.user_bucket,
-                    stage_name=test_data.stage_name,
-                )
-            )
-            cur.execute(
-                """
-create or replace table pytest_putget_t2 (c1 STRING, c2 STRING, c3 STRING,
-  c4 STRING, c5 STRING, c6 STRING, c7 STRING, c8 STRING, c9 STRING)
-"""
-            )
-            cur.execute(
-                """
-put file://{project_root}/ExecPlatform/Database/data/orders_10*.csv
-@{stage_name}
-""".format(
-                    project_root=test_data.test_data_dir,
-                    stage_name=test_data.stage_name,
-                )
-            )
-            # two files should have been put in the staging are
-            results = cur.fetchall()
-            assert len(results) == 2
-
-            cur.execute("ls @%pytest_putget_t2")
-            results = cur.fetchall()
-            assert len(results) == 0, "no files should have been loaded yet"
-
-            # copy
-            cur.execute(
-                """
-copy into pytest_putget_t2 from @{stage_name}
-file_format = (field_delimiter = '|' error_on_column_count_mismatch=false)
-purge=true
-""".format(
-                    stage_name=test_data.stage_name
-                )
-            )
-            results = sorted(cur.fetchall())
-            assert len(results) == 2, "copy failed to load two files from the stage"
-            assert results[0][0] == (
-                "s3://{user_bucket}/{stage_name}/orders_100.csv.gz".format(
-                    user_bucket=test_data.user_bucket,
-                    stage_name=test_data.stage_name,
-                )
-            ), "copy did not load file orders_100"
-
-            assert results[1][0] == (
-                "s3://{user_bucket}/{stage_name}/orders_101.csv.gz".format(
-                    user_bucket=test_data.user_bucket,
-                    stage_name=test_data.stage_name,
-                )
-            ), "copy did not load file orders_101"
-
-            # should be empty (purged)
-            cur.execute("ls @{stage_name}".format(stage_name=test_data.stage_name))
-            results = cur.fetchall()
-            assert len(results) == 0, "copied files not purged"
-            cur.execute("drop table pytest_putget_t2")
-            cur.execute(
-                "drop stage {stage_name}".format(stage_name=test_data.stage_name)
-            )
-
-
-@pytest.mark.aws
-@pytest.mark.skipif(
-    not CONNECTION_PARAMETERS_ADMIN, reason="Snowflake admin account is not accessible."
-)
-def test_unload(s3_test_data):
-    with s3_test_data.connection() as cnx:
-        with cnx.cursor() as cur:
-            cur.execute("""use warehouse {}""".format(s3_test_data.warehouse_name))
-            cur.execute(
-                """use schema {}.pytesting_schema""".format(s3_test_data.database_name)
-            )
-            cur.execute(
-                """
-create or replace stage {stage_name}
-url='s3://{user_bucket}/{stage_name}/pytest_put_unload/unload/'
-credentials = (
-AWS_KEY_ID={aws_access_key_id}
-AWS_SECRET_KEY={aws_secret_access_key})
-""".format(
-                    aws_access_key_id=s3_test_data.AWS_ACCESS_KEY_ID,
-                    aws_secret_access_key=s3_test_data.AWS_SECRET_ACCESS_KEY,
-                    user_bucket=s3_test_data.user_bucket,
-                    stage_name=s3_test_data.stage_name,
-                )
-            )
-
-            cur.execute(
-                """
-CREATE OR REPLACE TABLE pytest_t3  (
-c1 STRING, c2 STRING, c3 STRING, c4 STRING, c5 STRING,
-c6 STRING, c7 STRING, c8 STRING, c9 STRING)
-stage_file_format = (format_name = 'vsv' field_delimiter = '|'
- error_on_column_count_mismatch=false)"""
-            )
-            cur.execute(
-                """
-alter stage {stage_name} set file_format = ( format_name = 'VSV' )
-""".format(
-                    stage_name=s3_test_data.stage_name
-                )
-            )
-
-            # make sure its clean
-            cur.execute("rm @{stage_name}".format(stage_name=s3_test_data.stage_name))
-
-            # put local file
-            cur.execute(
-                """
-put file://{}/ExecPlatform/Database/data/orders_10*.csv
-@%pytest_t3""".format(
-                    s3_test_data.test_data_dir
-                )
-            )
-
-            # copy into table
-            cur.execute(
-                """
-copy into pytest_t3
-file_format = (field_delimiter = '|' error_on_column_count_mismatch=false)
-purge=true"""
-            )
-            # unload from table
-            cur.execute(
-                """
-copy into @{stage_name}/data_
-from pytest_t3 file_format=(format_name='VSV' compression='gzip')
-max_file_size=10000000""".format(
-                    stage_name=s3_test_data.stage_name
-                )
-            )
-
-            # load the data back to another table
-            cur.execute(
-                """
-CREATE OR REPLACE TABLE pytest_t3_copy (
-c1 STRING, c2 STRING, c3 STRING, c4 STRING, c5 STRING,
-c6 STRING, c7 STRING, c8 STRING, c9 STRING)
-stage_file_format = (format_name = 'VSV' )"""
-            )
-            cur.execute(
-                """
-copy into pytest_t3_copy
-from @{stage_name}/data_ return_failed_only=true
-""".format(
-                    stage_name=s3_test_data.stage_name
-                )
-            )
-
-            # check to make sure they are equal
-            cur.execute(
-                """
-(select * from pytest_t3 minus select * from pytest_t3_copy)
-union
-(select * from pytest_t3_copy minus select * from pytest_t3)
-"""
-            )
-            assert cur.rowcount == 0, "unloaded/reloaded data were not the same"
-            # clean stage
-            cur.execute(
-                "rm @{stage_name}/data_".format(stage_name=s3_test_data.stage_name)
-            )
-            assert cur.rowcount == 1, "only one file was expected to be removed"
-
-            # unload with deflate
-            cur.execute(
-                """
-copy into @{stage_name}/data_
-from pytest_t3 file_format=(format_name='VSV' compression='deflate')
-max_file_size=10000000
-""".format(
-                    stage_name=s3_test_data.stage_name
-                )
-            )
-            results = cur.fetchall()
-            assert results[0][0] == 73, "73 rows were expected to be loaded"
-
-            # create a table to unload data into
-            cur.execute(
-                """
-CREATE OR REPLACE TABLE pytest_t3_copy
-(c1 STRING, c2 STRING, c3 STRING, c4 STRING, c5 STRING, c6 STRING,
-c7 STRING, c8 STRING, c9 STRING)
-stage_file_format = (
-format_name = 'VSV'
-compression='deflate')"""
-            )
-            results = cur.fetchall()
-            assert results[0][0], (
-                "Table PYTEST_T3_COPY successfully created.",
-                "table not created successfully",
-            )
-
-            cur.execute(
-                """
-alter stage {stage_name} set file_format = (
-format_name = 'VSV'
-compression='deflate')
-""".format(
-                    stage_name=s3_test_data.stage_name
-                )
-            )
-
-            cur.execute(
-                """
-copy into pytest_t3_copy from @{stage_name}/data_
-return_failed_only=true
-""".format(
-                    stage_name=s3_test_data.stage_name
-                )
-            )
-            results = cur.fetchall()
-            assert results[0][2] == "LOADED", "rows were not loaded successfully"
-            assert results[0][4] == 73, "not all 73 rows were loaded successfully"
-            # check to make sure they are equal
-            cur.execute(
-                """
-(select * from pytest_t3 minus select * from pytest_t3_copy)
-union
-(select * from pytest_t3_copy minus select * from pytest_t3)
-"""
-            )
-            assert cur.rowcount == 0, "unloaded/reloaded data were not the same"
-            cur.execute(
-                "rm @{stage_name}/data_".format(stage_name=s3_test_data.stage_name)
-            )
-            assert cur.rowcount == 1, "only one file was expected to be removed"
-
-            # clean stage
-            cur.execute(
-                "rm @{stage_name}/data_".format(stage_name=s3_test_data.stage_name)
-            )
-
-            cur.execute("drop table pytest_t3_copy")
-            cur.execute(
-                "drop stage {stage_name}".format(stage_name=s3_test_data.stage_name)
-            )
-            cur.close()
-
-
->>>>>>> bc9616ad
 @pytest.mark.aws
 @pytest.mark.skipif(
     not CONNECTION_PARAMETERS_ADMIN, reason="Snowflake admin account is not accessible."
@@ -522,24 +30,28 @@
 @pytest.mark.parametrize(
     "from_path", [True, pytest.param(False, marks=pytest.mark.skipolddriver)]
 )
-<<<<<<< HEAD
-@pytest.mark.parametrize("from_path", [True, pytest.param(False, marks=pytest.mark.skipolddriver)])
 def test_put_with_auto_compress_false(tmpdir, conn_cnx, from_path):
     """Tests PUT command with auto_compress=False."""
-    tmp_dir = str(tmpdir.mkdir('data'))
-    test_data = os.path.join(tmp_dir, 'data.txt')
+    tmp_dir = str(tmpdir.mkdir("data"))
+    test_data = os.path.join(tmp_dir, "data.txt")
     stage_path = random_string(5, prefix="test_put_with_auto_compress_false_")
-    with open(test_data, 'w') as f:
+    with open(test_data, "w") as f:
         f.write("test1,test2")
         f.write("test3,test4")
 
     with conn_cnx() as cnx:
         cnx.cursor().execute(f"RM @~/{stage_path}")
         try:
-            file_stream = None if from_path else open(test_data, 'rb')
+            file_stream = None if from_path else open(test_data, "rb")
             with cnx.cursor() as cur:
-                put(cur, test_data, "~/" + stage_path, from_path, sql_options="auto_compress=FALSE",
-                    file_stream=file_stream)
+                put(
+                    cur,
+                    test_data,
+                    "~/" + stage_path,
+                    from_path,
+                    sql_options="auto_compress=FALSE",
+                    file_stream=file_stream,
+                )
 
             ret = cnx.cursor().execute(f"LS @~/{stage_path}").fetchone()
             assert f"{stage_path}/data.txt" in ret[0]
@@ -548,88 +60,63 @@
             cnx.cursor().execute(f"RM @~/{stage_path}")
             if file_stream:
                 file_stream.close()
-=======
-def test_put_with_auto_compress_false(tmpdir, db_parameters, from_path):
-    """Tests PUT command with auto_compress=False."""
-    cnx = snowflake.connector.connect(
-        user=db_parameters["user"],
-        password=db_parameters["password"],
-        host=db_parameters["host"],
-        port=db_parameters["port"],
-        database=db_parameters["database"],
-        account=db_parameters["account"],
-        protocol=db_parameters["protocol"],
-    )
-
-    tmp_dir = str(tmpdir.mkdir("data"))
-    test_data = os.path.join(tmp_dir, "data.txt")
-    with open(test_data, "w") as f:
-        f.write("test1,test2")
-        f.write("test3,test4")
-
-    cnx.cursor().execute("RM @~/test_put_uncompress_file")
-    try:
-        file_stream = None if from_path else open(test_data, "rb")
-        with cnx.cursor() as cur:
-            put(
-                cur,
-                test_data,
-                "~/test_put_uncompress_file",
-                from_path,
-                sql_options="auto_compress=FALSE",
-                file_stream=file_stream,
-            )
-
-        ret = (
-            cnx.cursor()
-            .execute(
-                """
-LS @~/test_put_uncompress_file
-"""
-            )
-            .fetchone()
-        )
-        assert "test_put_uncompress_file/data.txt" in ret[0]
-        assert "data.txt.gz" not in ret[0]
-    finally:
-        cnx.cursor().execute("RM @~/test_put_uncompress_file")
-        if file_stream:
-            file_stream.close()
->>>>>>> bc9616ad
 
 
+# TODO fails for gcp
 @pytest.mark.skipif(
     not CONNECTION_PARAMETERS_ADMIN, reason="Snowflake admin account is not accessible."
 )
 @pytest.mark.parametrize(
     "from_path", [True, pytest.param(False, marks=pytest.mark.skipolddriver)]
 )
-<<<<<<< HEAD
-@pytest.mark.parametrize("from_path", [True, pytest.param(False, marks=pytest.mark.skipolddriver)])
 def test_put_overwrite(tmpdir, conn_cnx, from_path):
     """Tests whether _force_put_overwrite and overwrite=true works as intended."""
-    tmp_dir = str(tmpdir.mkdir('data'))
-    test_data = os.path.join(tmp_dir, 'data.txt')
+    tmp_dir = str(tmpdir.mkdir("data"))
+    test_data = os.path.join(tmp_dir, "data.txt")
     stage_path = random_string(5, prefix="test_put_overwrite_")
-    with open(test_data, 'w') as f:
+    with open(test_data, "w") as f:
         f.write("test1,test2")
         f.write("test3,test4")
 
     with conn_cnx() as cnx:
         cnx.cursor().execute(f"RM @~/{stage_path}")
         try:
-            file_stream = None if from_path else open(test_data, 'rb')
+            file_stream = None if from_path else open(test_data, "rb")
             with cnx.cursor() as cur:
-                with patch.object(cur, '_init_result_and_meta', wraps=cur._init_result_and_meta) as mock_result:
-                    put(cur, test_data, f"~/{stage_path}", from_path, file_stream=file_stream)
-                    assert mock_result.call_args[0][0]['rowset'][0][-2] == 'UPLOADED'
-                with patch.object(cur, '_init_result_and_meta', wraps=cur._init_result_and_meta) as mock_result:
-                    put(cur, test_data, f"~/{stage_path}", from_path, file_stream=file_stream)
-                    assert mock_result.call_args[0][0]['rowset'][0][-2] == 'SKIPPED'
-                with patch.object(cur, '_init_result_and_meta', wraps=cur._init_result_and_meta) as mock_result:
-                    put(cur, test_data, f"~/{stage_path}",
-                        from_path, file_stream=file_stream, sql_options="OVERWRITE = TRUE")
-                    assert mock_result.call_args[0][0]['rowset'][0][-2] == 'UPLOADED'
+                with patch.object(
+                    cur, "_init_result_and_meta", wraps=cur._init_result_and_meta
+                ) as mock_result:
+                    put(
+                        cur,
+                        test_data,
+                        f"~/{stage_path}",
+                        from_path,
+                        file_stream=file_stream,
+                    )
+                    assert mock_result.call_args[0][0]["rowset"][0][-2] == "UPLOADED"
+                with patch.object(
+                    cur, "_init_result_and_meta", wraps=cur._init_result_and_meta
+                ) as mock_result:
+                    put(
+                        cur,
+                        test_data,
+                        f"~/{stage_path}",
+                        from_path,
+                        file_stream=file_stream,
+                    )
+                    assert mock_result.call_args[0][0]["rowset"][0][-2] == "SKIPPED"
+                with patch.object(
+                    cur, "_init_result_and_meta", wraps=cur._init_result_and_meta
+                ) as mock_result:
+                    put(
+                        cur,
+                        test_data,
+                        f"~/{stage_path}",
+                        from_path,
+                        file_stream=file_stream,
+                        sql_options="OVERWRITE = TRUE",
+                    )
+                    assert mock_result.call_args[0][0]["rowset"][0][-2] == "UPLOADED"
 
             ret = cnx.cursor().execute(f"LS @~/{stage_path}").fetchone()
             assert f"{stage_path}/{os.path.basename(test_data)}" in ret[0]
@@ -638,72 +125,6 @@
             if file_stream:
                 file_stream.close()
             cnx.cursor().execute(f"RM @~/{stage_path}")
-=======
-def test_put_overwrite(tmpdir, db_parameters, from_path):
-    """Tests whether _force_put_overwrite and overwrite=true works as intended."""
-    cnx = snowflake.connector.connect(
-        user=db_parameters["user"],
-        password=db_parameters["password"],
-        host=db_parameters["host"],
-        port=db_parameters["port"],
-        database=db_parameters["database"],
-        account=db_parameters["account"],
-        protocol=db_parameters["protocol"],
-    )
-
-    tmp_dir = str(tmpdir.mkdir("data"))
-    test_data = os.path.join(tmp_dir, "data.txt")
-    with open(test_data, "w") as f:
-        f.write("test1,test2")
-        f.write("test3,test4")
-
-    cnx.cursor().execute("RM @~/test_put_overwrite")
-    try:
-        file_stream = None if from_path else open(test_data, "rb")
-        with cnx.cursor() as cur:
-            with patch.object(
-                cur, "_init_result_and_meta", wraps=cur._init_result_and_meta
-            ) as mock_result:
-                put(
-                    cur,
-                    test_data,
-                    "~/test_put_overwrite",
-                    from_path,
-                    file_stream=file_stream,
-                )
-                assert mock_result.call_args[0][0]["rowset"][0][-2] == "UPLOADED"
-            with patch.object(
-                cur, "_init_result_and_meta", wraps=cur._init_result_and_meta
-            ) as mock_result:
-                put(
-                    cur,
-                    test_data,
-                    "~/test_put_overwrite",
-                    from_path,
-                    file_stream=file_stream,
-                )
-                assert mock_result.call_args[0][0]["rowset"][0][-2] == "SKIPPED"
-            with patch.object(
-                cur, "_init_result_and_meta", wraps=cur._init_result_and_meta
-            ) as mock_result:
-                put(
-                    cur,
-                    test_data,
-                    "~/test_put_overwrite",
-                    from_path,
-                    file_stream=file_stream,
-                    sql_options="OVERWRITE = TRUE",
-                )
-                assert mock_result.call_args[0][0]["rowset"][0][-2] == "UPLOADED"
-
-        ret = cnx.cursor().execute("LS @~/test_put_overwrite").fetchone()
-        assert "test_put_overwrite/" + os.path.basename(test_data) in ret[0]
-        assert os.path.basename(test_data) + ".gz" in ret[0]
-    finally:
-        if file_stream:
-            file_stream.close()
-        cnx.cursor().execute("RM @~/test_put_overwrite")
->>>>>>> bc9616ad
 
 
 @pytest.mark.skipolddriver
@@ -713,22 +134,8 @@
     test_file = tmpdir.join("utf卡豆.csv")
     with open(str(test_file), "w") as f:
         f.write("1,2,3\n")
-<<<<<<< HEAD
-    stage_name = random_string(5, 'test_utf8_filename_')
+    stage_name = random_string(5, "test_utf8_filename_")
     with conn_cnx() as con:
-=======
-    stage_name = random_string(5, "test_utf8_filename_")
-    with snowflake.connector.connect(
-        user=db_parameters["user"],
-        password=db_parameters["password"],
-        host=db_parameters["host"],
-        port=db_parameters["port"],
-        database=db_parameters["database"],
-        schema=db_parameters["schema"],
-        account=db_parameters["account"],
-        protocol=db_parameters["protocol"],
-    ) as con:
->>>>>>> bc9616ad
         with con.cursor() as cur:
             cur.execute("create temporary stage {}".format(stage_name))
             cur.execute(
@@ -742,19 +149,11 @@
 
 def test_put_threshold(conn_cnx, is_public_test):
     if is_public_test:
-<<<<<<< HEAD
-        pytest.xfail(reason="This feature hasn't been rolled out for public Snowflake deployments yet.")
-    file = 'test_put_get_with_aws_token.txt.gz'
-
-=======
         pytest.xfail(
             reason="This feature hasn't been rolled out for public Snowflake deployments yet."
         )
-    file_name = "test_put_get_with_aws_token.txt.gz"
-    stage_name = random_string(5, "test_put_get_threshold_")
-    file = tmp_path / file_name
-    file.touch()
->>>>>>> bc9616ad
+    file = "test_put_get_with_aws_token.txt.gz"
+
     with conn_cnx() as cnx, cnx.cursor() as cur:
         from snowflake.connector.file_transfer_agent import SnowflakeFileTransferAgent
 
@@ -762,10 +161,5 @@
             "snowflake.connector.cursor.SnowflakeFileTransferAgent",
             autospec=SnowflakeFileTransferAgent,
         ) as mock_agent:
-<<<<<<< HEAD
             cur.execute(f"put file://{file} @~/{random_string(5)} threshold=156")
-        assert mock_agent.call_args.kwargs.get('multipart_threshold', -1) == 156
-=======
-            cur.execute(f"put file://{file} @{stage_name} threshold=156")
-        assert mock_agent.call_args.kwargs.get("multipart_threshold", -1) == 156
->>>>>>> bc9616ad
+        assert mock_agent.call_args.kwargs.get("multipart_threshold", -1) == 156