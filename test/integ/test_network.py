#!/usr/bin/env python
# -*- coding: utf-8 -*-
#
# Copyright (c) 2012-2021 Snowflake Computing Inc. All right reserved.
#

from logging import getLogger

import pytest

from snowflake.connector import errorcode, errors
from snowflake.connector.network import SnowflakeRestful

logger = getLogger(__name__)


def test_no_auth(db_parameters):
    """SNOW-13588: No auth Rest API test."""
    rest = SnowflakeRestful(host=db_parameters["host"], port=db_parameters["port"])
    try:
        # no auth
        # show warehouse
        rest.request(
            url="/queries",
            body={
                "sequenceId": 10000,
                "sqlText": "show warehouses",
                "parameters": {
                    "ui_mode": True,
                },
            },
<<<<<<< HEAD
            method='post',
            client='rest')
        pytest.fail("Must fail with auth error")
=======
            method="post",
            client="rest",
        )
        raise Exception("Must fail with auth error")
>>>>>>> bc9616ad
    except errors.Error as e:
        assert e.errno == errorcode.ER_CONNECTION_IS_CLOSED
    finally:
        rest.close()<|MERGE_RESOLUTION|>--- conflicted
+++ resolved
@@ -29,16 +29,10 @@
                     "ui_mode": True,
                 },
             },
-<<<<<<< HEAD
-            method='post',
-            client='rest')
-        pytest.fail("Must fail with auth error")
-=======
             method="post",
             client="rest",
         )
-        raise Exception("Must fail with auth error")
->>>>>>> bc9616ad
+        pytest.fail("Must fail with auth error")
     except errors.Error as e:
         assert e.errno == errorcode.ER_CONNECTION_IS_CLOSED
     finally:
